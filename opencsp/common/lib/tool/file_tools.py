--- conflicted
+++ resolved
@@ -1,1604 +1,1593 @@
-"""
-Utilities for file_handling.
-
-
-
-"""
-
-import csv
-from datetime import datetime
-import glob
-import json
-import os
-import os.path
-import shutil
-import tempfile
-import time
-from typing import Optional
-
-# try to import as few other opencsp libraries as possible
-import opencsp.common.lib.file.CsvInterface as csvi
-import opencsp.common.lib.process.subprocess_tools as subt
-import opencsp.common.lib.tool.log_tools as lt
-import opencsp.common.lib.tool.math_tools as mt
-
-
-def path_components(input_dir_body_ext: str):
-    """
-    Breaks input string "~/foo/bar/blech.grrr.txt" into:
-        dir:  "~/foo/bar"
-        body: "blech.grrr"
-        ext:  ".txt"
-
-    Returns:
-    --------
-        tuple: dir (sans last slash), body (name of the file), ext (includes the leading ".")
-
-    See also: body_ext_given_file_dir_body_ext()
-    """
-
-    dir = os.path.dirname(input_dir_body_ext)
-    body_ext = os.path.basename(input_dir_body_ext)
-    body, ext = os.path.splitext(body_ext)
-
-    return dir, body, ext
-
-
-def path_to_cmd_line(path: str):
-    """Normalizes and surrounds a path with quotes, as necessary."""
-    ret = norm_path(path)
-    if " " in ret:
-        ret = '"' + ret + '"'
-    return ret
-
-
-def norm_path(path: str, allow_extended_length_path=True):
-    """
-    Normalizes the given path (use system-style slashes) and prepend the
-    long-path signifier, as necessary.
-    """
-    # normalize the path to use all the same slashes
-    path = os.path.normpath(path)
-
-    # check for long paths
-    if os.name == "nt":
-        # On windows, paths are limited to 260 characters, including the null
-        # terminator. However, if you add "\\?\" at the beginning.
-        # https://learn.microsoft.com/en-us/windows/win32/fileio/maximum-file-path-limitation?tabs=registry
-        extended_path_prefix = "\\\\?\\"
-        if len(path) > 259:
-            # Don't do it this way:
-            #     if not path.startswith(extended_path_prefix):
-            # The reason to use "in" instead of "startswith" is to allow for
-            # normalizing of weird path edge cases that I (BGB) can't think of
-            # here. Maybe something like a web address or some such...
-            if not extended_path_prefix in path:
-                if allow_extended_length_path:
-                    path = extended_path_prefix + path
-                else:
-                    lt.warn(f'Long path name "{path}" detected.')
-
-    return path
-
-
-def join(*path_components: str):
-    """
-    Joins and normalize the given path components. For example:
-
-        join("a", "b/c.txt")
-
-    ...is the same as:
-
-        norm_path(os.path.join("a", "b/c.txt"))
-    """
-    return norm_path(os.path.join(*path_components))
-
-
-def body_ext_given_file_dir_body_ext(inputdir_body_ext: str):
-    """Return the name+ext for the given path+name+ext.
-
-    See also: path_components()"""
-    dir, body, ext = path_components(inputdir_body_ext)
-    return body + ext
-
-
-def resolve_symlink(input_dir_body_ext: str):
-    """If the input is a symbolic link (os.path.islink), then get the real path."""
-    if os.path.islink(input_dir_body_ext):
-        return os.path.realpath(input_dir_body_ext)
-    return input_dir_body_ext
-
-
-def file_exists(input_dir_body_ext: str, error_if_exists_as_dir=True, follow_symlinks=False):
-    """
-    Determines whether the given file exists.
-    If the specified input path exists but is a directory instead of a file,
-    then halts with an error, if error_if_exists_as_dir==True.
-    """
-    if follow_symlinks:
-        input_dir_body_ext = resolve_symlink(input_dir_body_ext)
-    # Check to see if the file exists as a directory.
-    if os.path.isdir(input_dir_body_ext):
-        if error_if_exists_as_dir == True:
-            lt.error_and_raise(
-                RuntimeError,
-                "ERROR: In file_exists(), requested input path exists and is a directory: " + str(input_dir_body_ext),
-            )
-        else:
-            return False
-    # Check to see if the file exists.
-    if os.path.isfile(input_dir_body_ext):
-        return True
-    else:
-        return False
-
-
-def directory_exists(input_dir: str, error_if_exists_as_file=True, follow_symlinks=False):
-    """
-    Determines whether the given directory exists.
-    If the specified input directory exists but is a file instead of a directory,
-    then halts with an error, if error_if_exists_as_file==True.
-    """
-    if follow_symlinks:
-        input_dir = resolve_symlink(input_dir)
-    # Check to see if the directory exists as a file.
-    if os.path.isfile(input_dir):
-        if error_if_exists_as_file == True:
-            lt.error_and_raise(
-                RuntimeError,
-                "ERROR: In directory_exists(), requested input path exists and is a file: " + str(input_dir),
-            )
-        else:
-            return False
-    # Check to see if the directory exists.
-    if os.path.isdir(input_dir):
-        return True
-    else:
-        return False
-
-
-def directory_is_empty(input_dir):
-    """
-    Determines whether the given directory is empty.
-    The standard Unix files "." and ".." are ignored.
-    Halts with an error if the directory does not exist.
-    """
-    # Check input.
-    if os.path.isfile(input_dir):
-        lt.error_and_raise(
-            RuntimeError, "ERROR: In directory_is_empty(), requested input path exists and is a file: " + str(input_dir)
-        )
-    if not os.path.isdir(input_dir):
-        lt.error_and_raise(
-            RuntimeError, "ERROR: In directory_is_empty(), requested input directory does not exist: " + str(input_dir)
-        )
-    # Probe the directory contents to determine whether any contents are there.
-    # The standard Unix files "." and ".." don't count as contents.
-    # This test does not require scanning the entire directory contents, making a
-    # list of all the filenames, etc, and thus is faster than using os.listdir().
-    with os.scandir(input_dir) as it:
-        for entry in it:
-            if (entry.name == ".") or (entry.name == ".."):
-                # Ignore these files.
-                continue
-            # We found an entry, so the directory is not empty.
-            return False
-    return True
-
-
-def count_items_in_directory(
-    input_dir, name_prefix=None, name_suffix=None  # Only entries with names thata start with name_prefix are counted.
-):  # Only entries with names thata end with name_suffix are counted.
-    """
-    Counts the number of items in the given directory.
-    Does not discriminate between directories, files, or symbolic links -- all are counted.
-    The standard Unix files "." and ".." are ignored.
-    Only counts names with given name prefix and/or suffix, if given (case sensitive).
-    Halts with an error if the directory does not exist.
-    """
-    # Check input.
-    if not os.path.exists(input_dir):
-        lt.error_and_raise(
-            RuntimeError,
-            "ERROR: In count_items_in_directory(), requested input directory does not exist: " + str(input_dir),
-        )
-    if not os.path.isdir(input_dir):
-        if os.path.isfile(input_dir):
-            lt.error_and_raise(
-                RuntimeError,
-                "ERROR: In count_items_in_directory(), requested input path exists and is a file: " + str(input_dir),
-            )
-        lt.error_and_raise(
-            RuntimeError,
-            "ERROR: In count_items_in_directory(), requested input directory is not a directory: " + str(input_dir),
-        )
-    # Walk the directory contents to determine whether any contents are there.
-    # The standard Unix files "." and ".." don't count as contents.
-    # This test does not construct a list of the entire directory contents, and
-    # thus is faster than using os.listdir().
-    count = 0
-    with os.scandir(input_dir) as it:
-        for entry in it:
-            # Ignore standard Unix files.
-            if (entry.name == ".") or (entry.name == ".."):
-                # Ignore these files.
-                continue
-            # Check prefix and suffix.
-            if (name_prefix == None) or (entry.name.startswith(name_prefix)):
-                prefix_ok = True
-            else:
-                prefix_ok = False
-            # Check suffix.
-            if (name_suffix == None) or (entry.name.endswith(name_suffix)):
-                suffix_ok = True
-            else:
-                suffix_ok = False
-            if (not prefix_ok) or (not suffix_ok):
-                # Ignore these files.
-                continue
-            # Valid entry.
-            count += 1
-    return count
-
-
-def binary_count_items_in_directory(input_dir: str, name_pattern: str, start=1) -> int:
-    """Counts the number of items n in a directory by looking for one file at a time.
-
-    Starts with file 1, then 3, then 7, ..., then n, then n-n/2+n/4, ..., n.
-
-    Args:
-        input_dir (str): The directory to search in.
-        name_pattern (str): The pattern for the filenames to match. For example "C0044_s2m25_d870.MP4.id_%06.JPG".
-        start (int): Where to start searching at. Most useful for files indexed at 0.
-
-    Returns:
-        int: The number of files found.
-    """
-    curr_val = start
-    prev_val = curr_val
-    found_file = False
-
-    search_size = 1
-    while os.path.exists(os.path.join(input_dir, name_pattern % curr_val)):
-        search_size *= 2
-        prev_val = curr_val
-        curr_val += search_size
-        found_file = True
-
-    while curr_val != prev_val:
-        if not os.path.exists(os.path.join(input_dir, name_pattern % curr_val)):
-            if curr_val == prev_val + 1:
-                return prev_val - start + 1
-            else:
-                search_size = -int((curr_val - prev_val) / 2)
-                curr_val += search_size
-        else:
-            prev_val = curr_val
-            search_size = 1 if (search_size < 0) else search_size * 2
-            curr_val += search_size
-
-    if not found_file:
-        return 0
-    return curr_val - start + 1
-
-
-def file_size(input_dir_body_ext, error_if_exists_as_dir=True):
-    """
-    Returns the size of the given file in bytes.
-    """
-    if not file_exists(input_dir_body_ext, error_if_exists_as_dir):
-        lt.error_and_raise(
-            FileNotFoundError,
-            "ERROR: In file_size(), input_dir_body_ext "
-            + "was not found.\n\tinput_dir_body_ext ="
-            + input_dir_body_ext,
-        )
-    return os.path.getsize(input_dir_body_ext)
-
-
-def file_size_pair_name(file_size_pair) -> str:
-    """Get the file name from a [file,size] pair, such as from file_size() or files_in_directory_with_associated_sizes()"""
-    return file_size_pair[0]
-
-
-def file_size_pair_size(file_size_pair) -> int:
-    """Get the file size from a [file,size] pair, such as from file_size() or files_in_directory_with_associated_sizes()"""
-    return file_size_pair[1]
-
-
-def files_in_directory(input_dir, sort=True, files_only=False, recursive=False):
-    """Returns a list [ file1, file2, ...] of files in the given directory.
-
-    The returned values include the "name.ext" of the file.
-    For files_only=False, all entries in the directory, including the names of directories, are returned.
-    Does not include the unix "." (current) and ".." (parent) directories.
-
-    Args:
-    -----
-    sort: bool
-        If True, then the list is sorted in order of ascending file name. Default True.
-    files_only: bool
-        If True, then return only the file entries. Default False.
-    recursive: bool
-        If true, then walk through all files in the given directory and all
-        subdirectories. Does not follow symbolic links to directories. Default
-        False.
-
-    Returns:
-    --------
-        files_name_ext (list[str]): The list of file name_exts (example ["a.csv", "b.csv", ...])
-    """
-    scanned_files: list[str] = []
-    file_list: list[str] = []
-
-    if not recursive:
-        # Walk the directory and assemble a list of files.
-        with os.scandir(input_dir) as iter:
-            for entry in iter:
-                # Ignore directories
-                if files_only:
-                    if not entry.is_file():
-                        continue
-
-                # Valid entry.
-                file_name = entry.name
-                scanned_files.append(file_name)
-    else:
-        # Walk the directory and all subdirectories and assemble a list of files.
-        norm_input_dir = norm_path(input_dir)
-        for root, dirnames, file_names_exts in os.walk(norm_input_dir):
-            # remove the front of the path, in order to get the path relative to the input_dir
-            relative_path: str = root.replace(norm_input_dir, "")
-            # don't include any leading ./
-            if relative_path.startswith("./") or relative_path.startswith(".\\"):
-                relative_path = relative_path[2:]
-            # don't include any leading /
-            relative_path = relative_path.lstrip("\\/")
-
-            scanned_files += [os.path.join(relative_path, file_name_ext) for file_name_ext in file_names_exts]
-
-            # Ignore directories
-            if not files_only:
-                scanned_files += [os.path.join(relative_path, dirname) for dirname in dirnames]
-
-    # Ignore standard Unix files.
-    for file_relpath_name_ext in scanned_files:
-        relpath, name, ext = path_components(file_relpath_name_ext)
-        if (name == ".") or (name == ".."):
-            # Ignore these files.
-            continue
-        file_list.append(file_relpath_name_ext)
-
-    # Sort, if desired.
-    if sort:
-        file_list.sort()
-
-    # Return.
-    return file_list
-
-
-def files_in_directory_with_associated_sizes(input_dir, sort=True, follow_symlinks=True):
-    """
-    Returns a list [ [file1 size1], [file2, size2], ...] of files name_ext and associated sizes.
-    If sort==True, then the list is sorted in order of ascending file name.
-
-    See also: file_size_pair_name(), file_size_pair_size()
-    """
-    # Walk the directory and assemble a list of [file, size] pairs.
-    file_size_pair_list: list[tuple[str, int]] = []
-    with os.scandir(input_dir) as it:
-        for entry in it:
-            # Ignore standard Unix files.
-            if (entry.name == ".") or (entry.name == ".."):
-                # Ignore these files.
-                continue
-            # Valid entry.
-            file_name = entry.name
-            stat_result = entry.stat(follow_symlinks=follow_symlinks)
-            file_size = stat_result.st_size
-            file_size_pair_list.append([file_name, file_size])
-
-    # Sort by filename, if desired.
-    if sort:
-        file_size_pair_list.sort(key=file_size_pair_name)
-
-    # Return.
-    return file_size_pair_list
-
-
-def files_in_directory_by_extension(
-    input_dir: str, extensions: list[str], sort=True, case_sensitive=False, recursive=False
-):
-    """Generates a list of { ext: [file1, file2, ...], ... }. Only returns the files
-    with one of the given extensions.
-
-    Arguments:
-    ----------
-    input_dir: str
-        directory to search for files
-    extensions: list[str]
-        list of extensions for the files (with or without leading periods ".")
-    sort: bool
-        if True, then sort the files by name before returning. Defaults to True
-    case_sensitive: bool
-        If True, then the file extensions matching are case sensitive. Defaults to False
-    recursive: bool
-        If true, then walk through all files in the given directory and all
-        subdirectories. Does not follow symbolic links to directories. Default
-        False.
-
-    Returns:
-    --------
-    files: dict[str,list[str]]
-        The found file name_exts, by their associated extension.
-        For example {  "csv": ["a.csv","b.csv"], "txt": ["foo.txt","bar.txt"]  }
-    """
-    ret: dict[str, list[str]] = {}
-    search_extensions = {}
-
-    for ext in extensions:
-        ext = str(ext)
-        ret[ext] = []
-        iext = ext if case_sensitive else ext.lower()
-        if ext.startswith("."):
-            search_extensions[ext] = iext
-        else:
-            search_extensions["." + ext] = iext
-
-    for file in files_in_directory(input_dir, sort, files_only=True, recursive=recursive):
-        _, file_ext = os.path.splitext(file)
-        ifile_ext = file_ext if case_sensitive else file_ext.lower()
-        ext = search_extensions.get(ifile_ext)
-        if ext != None:
-            ret[ext].append(file)
-
-    return ret
-
-
-def create_file(input_dir_body_ext: str, error_on_exists=True, delete_if_exists=False):
-    """Creates the given file, and checks that it was successfully created."""
-    input_dir, _, _ = path_components(input_dir_body_ext)
-    input_body_ext = body_ext_given_file_dir_body_ext(input_dir_body_ext)
-
-    # check for existance
-    if not directory_exists(input_dir):
-        lt.error_and_raise(
-            RuntimeError,
-            f"Error: in create_file(), requested directory doesn't exist: '{input_dir}' (file '{input_body_ext}')",
-        )
-    if file_exists(input_dir_body_ext):
-        if delete_if_exists:
-            delete_file(input_dir_body_ext)
-        elif error_on_exists:
-            lt.error_and_raise(
-                RuntimeError, f"Error: in create_file(), requested file already exists: '{input_dir_body_ext}'"
-            )
-        else:
-            return
-
-    # create the file
-    try:
-        with open(input_dir_body_ext, "w"):
-            pass
-    except:
-        lt.error(f"Error: in create_file(), failed to create file '{input_dir_body_ext}'")
-        raise
-
-    # check for success
-    if not file_exists(input_dir_body_ext):
-        lt.error_and_raise(FileNotFoundError, "Error: in create_file(), failed to create file")
-
-
-def delete_file(input_dir_body_ext, error_on_not_exists=True):
-    """
-    Deletes the given file, after checking to make sure it is a file.
-    """
-    # Check input.
-    if not os.path.isfile(input_dir_body_ext):
-        if not os.path.exists(input_dir_body_ext):
-            if error_on_not_exists:
-                lt.error_and_raise(
-                    RuntimeError,
-                    "ERROR: In delete_file(), requested input path is not an existing file: " + str(input_dir_body_ext),
-                )
-            return
-        lt.error_and_raise(
-            RuntimeError, "ERROR: In delete_file(), requested input path is not a file: " + str(input_dir_body_ext)
-        )
-    try:
-        os.remove(input_dir_body_ext)
-    except OSError as e:
-        print(
-            "ERROR: In delete_file()), attempt to delete file "
-            + input_dir_body_ext
-            + " resulted in error: "
-            + e.strerror
-        )
-        raise  # if this should NOT raise an exception then that should be documented, as well as the reason why it shouldn't ~BGB230119
-
-
-def delete_files_in_directory(input_dir: str, globexp: str, error_on_dir_not_exists=True):
-    """
-    Deletes files in the given directory matching the globexp.
-
-    Does not remove the directory, its subdirectories, or files not matching the globexp.
-    If you absolute MUST remove a directory in its entirety, you're probably doing it wrong
-    (maybe use globexp="*" instead?).
-
-    Note: One can imagine a more aggressive version that removes the entire directory tree, using shutil.rmtree(dir_path).
-          (See for example https://linuxize.com/post/python-delete-files-and-directories/.)
-          But I intentionally decided *not* to do this, because of the hazard of a disastrous file deletion accident.
-          This could occur if someone programming the updatream calling code inadvertently passes in a directory that
-          is high in the tree of files we care about.  This could happen, for example, by setting a path variable to
-          include a root or middle node of a tree of interest, but forgetting to fill in all the steps to the leaf
-          directory.  By implementing this routine to only delete the files in the specific directory, damage in
-          such an event is limited.
-
-    Args:
-    -----
-        - input_dir (str): The directory to remove files from.
-        - globexp (str): The glob expression used to match files to be deleted, eg "*.jpg" for image files. "*" for all files.
-
-    Returns:
-    --------
-        - removed (list[str]): The files that were matched and removed.
-    """
-    # Check input.
-    if os.path.isfile(input_dir):
-        lt.error_and_raise(
-            RuntimeError,
-            "ERROR: In delete_items_in_directory(), requested input path exists and is a file: " + str(input_dir),
-        )
-    if not os.path.isdir(input_dir):
-        if error_on_dir_not_exists:
-            lt.error_and_raise(
-                RuntimeError,
-                "ERROR: In delete_items_in_directory(), requested input directory does not exist: " + str(input_dir),
-            )
-    # Delete the files.
-    localized_globexp = os.path.join(input_dir, globexp)
-    files = glob.glob(localized_globexp)
-    for f in files:
-        try:
-            os.remove(f)
-        except OSError as e:
-            if e.strerror == "No such file or directory":
-                # This occurs when running in parallel, and another
-                # process/server has already deleted the file before we could.
-                pass
-            else:
-                print(
-                    "ERROR: In delete_files_in_directory(), attempt to delete file "
-                    + f
-                    + " resulted in error: "
-                    + e.strerror
-                )
-
-    return files
-
-
-def create_directories_if_necessary(input_dir):
-    """
-    Ensures that the given directory existins, along with all of its parents.
-    """
-    # Check input.
-    if os.path.isfile(input_dir):
-        lt.error_and_raise(
-            RuntimeError,
-            "ERROR: In create_directories_if_necessary(), requested input path exists and is a file: " + str(input_dir),
-        )
-    # Create the directory and its parents, if they do not exist.
-    if not os.path.isdir(input_dir):
-        try:
-            os.makedirs(input_dir)
-        except FileExistsError:
-            # probably just created this directory in another thread
-            pass
-        except Exception as ex:
-            lt.error_and_raise(
-                RuntimeError,
-                "Error in file_tools.create_directories_if_necessary(): "
-                + f"failed to create directory '{input_dir}' with error {ex}",
-                ex,
-            )
-
-
-def create_subdir_path(base_dir: str, dir_name: str):
-    """
-    Constructs and returns path including subdirectory name, without interacting with the file system.
-    Therefore the returned subdirectory path might be invalid.
-    """
-    return os.path.join(base_dir, dir_name)
-
-
-def create_subdir(base_dir: str, dir_name: str, error_if_exists=True):
-    """
-    Constructs and returns path including subdirectory name, and also creates the specified
-    subdirectory, checking for file system errors.
-
-    See also: create_directories_if_necessary()
-    """
-    # Check input.
-    if not os.path.exists(base_dir):
-        lt.error_and_raise(
-            RuntimeError, "ERROR: In create_subdir(): Containing directory does not exist:\n\t" + base_dir
-        )
-    result_dir = os.path.join(base_dir, dir_name)
-    if os.path.exists(result_dir):
-        if error_if_exists:
-            lt.error_and_raise("ERROR: In create_subdir(), Result directory exists:\n\t" + result_dir)
-        else:
-            pass
-    else:
-        try:
-            os.mkdir(result_dir)
-        except:
-            lt.error_and_raise(RuntimeError, "ERROR: In create_subdir(): Could not create directory: " + result_dir)
-    return result_dir
-
-
-def directories_in_directory(directory, sort=True):
-    """
-    Returns a list of all the directory names contained within the input directory.
-    """
-    dir_list = [f for f in os.listdir(directory) if os.path.isdir(os.path.join(directory, f))]
-    if sort:
-        dir_list.sort()
-    return dir_list
-
-
-def directories_with_no_leading_underscore(directory, sort=True):
-    """
-    Returns a list of all the directory names contained within the input directory,
-    which do not begin with a  leading underscore.
-    """
-    dir_list = directories_in_directory(directory, sort=sort)
-    return [d for d in dir_list if not d.startswith("_")]
-
-
-def convert_string_to_file_body(txt):
-    """Convert the given string into something more filesystem friendly by replacing special characters and double underscores."""
-
-    # Create output variable to modify.
-    output_file_body = txt
-    # Eliminate special characters.
-    output_file_body = output_file_body.replace(",", "_")
-    output_file_body = output_file_body.replace("/", "_div_")
-    output_file_body = output_file_body.replace(":", "_")
-    output_file_body = output_file_body.replace("^", "")
-    output_file_body = output_file_body.replace("=", "_eq_")
-    output_file_body = output_file_body.replace("(", "_")
-    output_file_body = output_file_body.replace(")", "_")
-    # Replace blanks with underscores.
-    output_file_body = output_file_body.replace(" ", "_")
-    # Eliminate double underscores.
-    while "__" in output_file_body:
-        output_file_body = output_file_body.replace("__", "_")
-    # Return.
-    return output_file_body
-
-
-_output_paths = {}
-
-
-def default_output_path(file_path_name_ext: Optional[str] = None) -> str:
-    """Get the default output directory. Defaults to '<execution_dir>/../Y_m_d_HM'.
-    The intended use for this function is for human-consumable results. Also consider
-    opencsp_root_path.opencsp_temporary_dir() for other kinds of results.
-
-    The same output will always be produced for a given file_path_name_ext during
-    the duration of the python execution.
-
-    Arguments
-    ---------
-        file_path_name_ext (str): If a existing file or directory is given, then make
-                                  the output directory relative to this directory.
-
-    Returns
-    -------
-        file_path (str): The directory to save the given file in
-
-    See also: time_date_tools.current_date_time_string_forfile()
-    """
-
-    # return the previously generated output path, if any
-    if file_path_name_ext in _output_paths:
-        return _output_paths[file_path_name_ext]
-
-    # generate a new output path
-    output_dir_name = "output_" + datetime.now().strftime("%Y_%m_%d_%H%M")
-    if file_path_name_ext != None and os.path.exists(file_path_name_ext):
-        file_dir = file_path_name_ext if os.path.isdir(file_path_name_ext) else os.path.dirname(file_path_name_ext)
-        if file_dir != "":
-            _output_paths[file_path_name_ext] = os.path.join(file_dir, output_dir_name)
-        else:
-            _output_paths[file_path_name_ext] = os.path.join(
-                "common", "lib", "tool", "test", "data", "output", "file_tools", output_dir_name
-            )
-    else:
-        _output_paths[file_path_name_ext] = os.path.join(
-            "common", "lib", "tool", "test", "data", "output", "file_tools", output_dir_name
-        )
-
-    return _output_paths[file_path_name_ext]
-
-
-def rename_file(input_dir_body_ext: str, output_dir_body_ext: str, is_file_check_only=False, retries=20, delay=2):
-    """Move a file from input to output.
-
-    Verifies that input is a file, and that the output doesn't exist. We check
-    for existence of the output file after the rename, and raise a
-    FileNotFoundError if it can't be found.
-
-    Parameters
-    ----------
-    input_dir_body_ext: str
-        The "dir/body.ext" of the source file to be renamed.
-    output_dir_body_ext: str, optional
-        The destinaion "dir/body.ext" of the file.
-    is_file_check_only (bool):
-        If True, then only check that input_dir_body_ext is a file. Otherwise,
-        check everything. Default is False.
-
-    See also: copy_file(), copy_and_delete_file()
-    """
-    if norm_path(input_dir_body_ext) == norm_path(output_dir_body_ext):
-        return
-
-    # Check input.
-    if not is_file_check_only:
-        if os.path.isdir(input_dir_body_ext):
-            lt.error_and_raise(
-                RuntimeError,
-                "ERROR: In rename_file(), requested input path exists and is a directory: " + str(input_dir_body_ext),
-            )
-    if not os.path.isfile(input_dir_body_ext):
-        lt.error_and_raise(
-            RuntimeError,
-            "ERROR: In rename_file(), requested input file to rename does not exist: " + str(input_dir_body_ext),
-        )
-    if not is_file_check_only:
-        if os.path.isfile(output_dir_body_ext):
-            lt.error_and_raise(
-                RuntimeError,
-                "ERROR: In rename_file(), requested output file exists and is a file: " + str(output_dir_body_ext),
-            )
-        if os.path.isdir(output_dir_body_ext):
-            lt.error_and_raise(
-                RuntimeError,
-                "ERROR: In rename_file(), requested output file exists as a directory: " + str(output_dir_body_ext),
-            )
-        if os.path.exists(output_dir_body_ext):
-            lt.error_and_raise(
-                RuntimeError,
-                "ERROR: In rename_file(), requested output file exists as something besides a file or directory: "
-                + str(output_dir_body_ext),
-            )
-        if not os.path.isdir(os.path.dirname(output_dir_body_ext)):
-            lt.error_and_raise(
-                RuntimeError,
-                "ERROR: In rename_file(), requested output path does not exist or is not a directory: "
-                + str(os.path.dirname(output_dir_body_ext)),
-            )
-    # Rename the file.
-<<<<<<< HEAD
-    shutil.move(input_dir_body_ext, output_dir_body_ext)
-    # Verify the rename
-    if not is_file_check_only:
-        if not os.path.exists(output_dir_body_ext):
-            lt.error_and_raise(
-                FileNotFoundError,
-                f"Error: In rename_file(), failed to find output file after rename: '{input_dir_body_ext}' --> '{output_dir_body_ext}'",
-            )
-=======
-    osError = None
-
-    for attempt in range(retries):
-        try:
-            os.rename(input_dir_body_ext, output_dir_body_ext)
-            # Verify the rename
-            if not is_file_check_only:
-                if not os.path.exists(output_dir_body_ext):
-                    lt.error_and_raise(
-                        FileNotFoundError,
-                        f"Error: In rename_file(), failed to find output file after rename: '{input_dir_body_ext}' --> '{output_dir_body_ext}'",
-                    )
-            return
-        except OSError as e:
-            print(f"Attempt {attempt + 1}: {e}")
-            time.sleep(retry_delay)
-            osError = e
-
-    raise osError
->>>>>>> 0599d336
-
-
-def rename_directory(input_dir: str, output_dir: str):
-    """Move a directory from input to output.
-
-    Verifies that input is a directory, and that the output doesn't exist. We
-    check for existence of the output directory after the rename, and raise a
-    FileNotFoundError if it can't be found.
-
-    Parameters
-    ----------
-    input_dir: str
-        The directory to be renamed.
-    output_dir: str, optional
-        The new destination name for the input_dir.
-    """
-    if norm_path(input_dir) == norm_path(output_dir):
-        return
-
-    # Check input.
-    if os.path.isfile(input_dir):
-        lt.error_and_raise(
-            RuntimeError, 'ERROR: In rename_directory(), requested input file exists and is a file: ' + str(input_dir)
-        )
-    if not os.path.isdir(input_dir):
-        lt.error_and_raise(
-            RuntimeError,
-            'ERROR: In rename_directory(), requested input path exists but is not a directory: ' + str(input_dir),
-        )
-    if os.path.isfile(output_dir):
-        lt.error_and_raise(
-            RuntimeError, 'ERROR: In rename_directory(), requested output file exists and is a file: ' + str(output_dir)
-        )
-    if os.path.isdir(output_dir):
-        lt.error_and_raise(
-            RuntimeError,
-            'ERROR: In rename_directory(), requested output file already exists as a directory: ' + str(output_dir),
-        )
-    if os.path.exists(output_dir):
-        lt.error_and_raise(
-            RuntimeError,
-            'ERROR: In rename_directory(), requested output file exists as something besides a file or directory: '
-            + str(output_dir),
-        )
-    if not os.path.isdir(os.path.dirname(output_dir)):
-        lt.error_and_raise(
-            RuntimeError,
-            'ERROR: In rename_directory(), requested output path does not exist or is not a directory: '
-            + str(os.path.dirname(output_dir)),
-        )
-    # Rename the file.
-    shutil.move(input_dir, output_dir)
-    # Verify the rename
-    if not os.path.exists(output_dir):
-        lt.error_and_raise(
-            FileNotFoundError,
-            f"Error: In rename_directory(), failed to find output directory after rename: '{input_dir}' --> '{output_dir}'",
-        )
-
-
-def copy_and_delete_file(input_dir_body_ext: str, output_dir_body_ext: str, copystat=True):
-    """
-    Like rename_file(), but it works across file systems.
-
-    See also: copy_file(), rename_file()
-
-    Parameters
-    ----------
-    input_dir_body_ext : str
-        The file to be copied.
-    output_dir_body_ext : str
-        Where to place the copy of the files.
-    copystat : bool, optional
-        If true then the ctime, mtime, and permission bits, and more are copied
-        to the new file. Default is True.
-    """
-    input_dir_body_ext = norm_path(input_dir_body_ext)
-    output_dir_body_ext = norm_path(output_dir_body_ext)
-    if input_dir_body_ext == output_dir_body_ext:
-        return
-
-    # copy and rename
-    output_dir, output_body, output_ext = path_components(output_dir_body_ext)
-    output_body_ext = output_body + output_ext
-    copy_file(input_dir_body_ext, output_dir, output_body_ext)
-    if copystat:
-        shutil.copystat(input_dir_body_ext, output_dir_body_ext)
-
-    # delete the original
-    delete_file(input_dir_body_ext, error_on_not_exists=False)
-
-
-def copy_file(input_dir_body_ext: str, output_dir: str, output_body_ext: str = None, copystat=True):
-    """Copies a file from input to output.
-
-    Verifies that input is a file, and that the output doesn't exist.
-
-    We check for existance of the output file after the copy, and raise a FileNotFoundError if it can't be found.
-
-    Parameters
-    ----------
-    input_dir_body_ext: str
-        The "dir/body.ext" of the file to be copied.
-    output_dir: str
-        Where to copy the file to.
-    output_body_ext: str, optional
-        What to name the file in the destination directory. If None, then use
-        the "body.ext" from input_dir_body_ext. Default None.
-    copystat: bool, optional
-        If true then the ctime, mtime, and permission bits, and more are copied
-        to the new file. Default is True.
-
-    See also: copy_and_delete_file(), rename_file()
-    """
-    # Check input.
-    input_dir_body_ext = norm_path(input_dir_body_ext)
-    output_dir = norm_path(output_dir)
-    if os.path.isdir(input_dir_body_ext):
-        lt.error_and_raise(
-            RuntimeError,
-            "ERROR: In copy_file(), requested input path exists and is a directory: " + str(input_dir_body_ext),
-        )
-    if not os.path.isfile(input_dir_body_ext):
-        lt.error_and_raise(
-            RuntimeError,
-            "ERROR: In copy_file(), requested input file to copy does not exist: " + str(input_dir_body_ext),
-        )
-    if os.path.isfile(output_dir):
-        lt.error_and_raise(
-            RuntimeError, "ERROR: In copy_file(), requested output path exists and is a file: " + str(output_dir)
-        )
-    if not os.path.isdir(output_dir):
-        lt.error_and_raise(
-            RuntimeError, "ERROR: In copy_file(), requested output directory does not exist: " + str(output_dir)
-        )
-    # Assemble the output file path.
-    if output_body_ext == None:
-        input_body_ext = body_ext_given_file_dir_body_ext(input_dir_body_ext)
-        output_body_ext = input_body_ext
-    output_dir_body_ext = join(output_dir, output_body_ext)
-    # Check output.
-    if file_exists(output_dir_body_ext):
-        lt.error_and_raise(
-            FileExistsError, "ERROR: In copy_file(), requested output file already exists: " + str(output_dir_body_ext)
-        )
-
-    # Copy the file.
-    if input_dir_body_ext == output_dir_body_ext:
-        return output_body_ext
-    shutil.copyfile(input_dir_body_ext, output_dir_body_ext)
-    if copystat:
-        shutil.copystat(input_dir_body_ext, output_dir_body_ext)
-
-    # Verify the copy
-    if not os.path.exists(output_dir_body_ext):
-        lt.error_and_raise(
-            FileNotFoundError,
-            f"Error: In copy_file(), failed to find output file after copy: '{input_dir_body_ext}' --> '{output_dir_body_ext}'",
-        )
-
-    return output_body_ext
-
-
-def get_temporary_file(suffix: str = None, dir: str = None, text: bool = True) -> tuple[int, str]:
-    """
-    Creates a temporary file to write to. Example usage::
-
-        fd, fname = ft.get_temporary_file()
-        try:
-            with open(fd, 'w') as fout:
-                fout.write("foo")
-            ...
-        finally:
-            ft.delete_file(fname)
-
-    Args:
-    -----
-        - suffix (str): Suffix of the file name. Be sure to include the leading "." for file extension suffixes.
-        - dir (str): Where to save the temporary file with the list of frame names.
-                     Defaults to the opencsp_temporary_dir if writable, or else the home directory if writable, or else /tmp.
-        - text (bool): True to open the file in text mode. False to open it in byte mode.
-
-    Returns:
-    --------
-        - int: The file descriptor for the new file.
-        - str: The path_name_ext of the new file.
-    """
-    # import here to reduce import loops possibilities
-    import opencsp.common.lib.opencsp_path.opencsp_root_path as orp
-    import opencsp.common.lib.tool.system_tools as st
-
-    default_possible_dirs = [orp.opencsp_temporary_dir(), os.path.expanduser("~"), tempfile.gettempdir()]
-    possible_dirs = [dir] if dir != None else default_possible_dirs
-    success = False
-
-    for dirname in possible_dirs:
-        fd, fname = -1, ""
-        try:
-            fd, fname = tempfile.mkstemp(suffix=suffix, dir=dirname, text=text)
-        except FileNotFoundError:
-            continue
-        success = True
-        break
-
-    if not success:
-        raise FileNotFoundError(f"Could not create a tempory file in the directory '{dirname}'!")
-    return fd, fname
-
-
-def merge_files(in_files: list[str], out_file: str, overwrite=False, remove_in_files: bool = False):
-    """Merges the given files into a single file. The order of the input files
-    is preserved in the output file.
-
-    Args:
-        in_files (list[str]): A list of file path_name_exts to be merged
-        out_file (str): A file path_name_ext to merge into
-        overwrite (bool): If False, then check that out_file doesn't already exist, and error if it does. Defaults to False.
-        remove_in_files (bool): Remove the input files as they are added to the output file. Defaults to False.
-    """
-    if not overwrite:
-        if file_exists(out_file):
-            lt.error_and_raise(
-                RuntimeError, f'Error: in file_tools.merge_files: output file already exists "{out_file}"'
-            )
-    with open(out_file, "wb") as wfd:
-        for f in in_files:
-            with open(f, "rb") as fd:
-                shutil.copyfileobj(fd, wfd)
-            if remove_in_files:
-                os.remove(f)
-
-
-def convert_shortcuts_to_symlinks(dirname: str):
-    """
-    Convert Windows shortcut files (.lnk) in a specified directory to symbolic links.
-
-    This function scans the given directory for shortcut files and replaces them with
-    symbolic links pointing to the original target files or directories. It handles
-    nested shortcuts by recursively resolving the target paths.
-
-    Parameters
-    ----------
-    dirname : str
-        The path to the directory containing the shortcut files to be converted.
-
-    Raises
-    ------
-    FileExistsError
-        If a symbolic link with the same name already exists as a file or directory.
-    Exception
-        If there is an error reading a shortcut or creating a symbolic link.
-
-    Notes
-    -----
-    This function is designed to work on Windows systems only. It uses the
-    `win32com.client` module to interact with Windows shortcuts. If the function
-    is executed on a non-Windows system, it will log a debug message and exit without
-    performing any actions.
-
-    Examples
-    --------
-    >>> convert_shortcuts_to_symlinks("C:\\path\\to\\shortcuts")
-    """
-    # "ChatGPT 4o" assisted with generating this docstring.
-    if os.name == "nt":
-        # update dirname to use windows "\" seperators
-        dirname = norm_path(dirname)
-
-        # get a shell instance, to use for retrieving shortcut targets
-        import win32com.client
-
-        shell = win32com.client.Dispatch("WScript.Shell")
-
-        # convert all shortcuts in the given directory
-        for filename in os.listdir(dirname):
-            shortcut_dir_path_ext = os.path.join(dirname, filename)
-            if shortcut_dir_path_ext.endswith(".lnk"):
-                # Get the source path that the shortcut points to. Do this
-                # process recursively, in case the shortcut points to a shortcut
-                # points to shortcut...
-                source_path_name_ext = shortcut_dir_path_ext
-                while source_path_name_ext.endswith(".lnk"):
-                    try:
-                        source_path_name_ext = shell.CreateShortCut(shortcut_dir_path_ext).Targetpath
-                    except Exception as e:
-                        lt.error(f"Failed to read the shortcut {shortcut_dir_path_ext}")
-                        raise
-
-                # get the destination (link) path
-                _, shortcut_name, shortcut_ext = path_components(filename)
-                link_name_ext = shortcut_name + shortcut_ext
-                if link_name_ext.endswith(" - Shortcut.lnk"):
-                    link_name_ext = link_name_ext[: -len(" - Shortcut.lnk")]
-                elif link_name_ext.endswith(".lnk"):
-                    link_name_ext = link_name_ext[: -len(".lnk")]
-                link_path_name_ext = os.path.join(dirname, link_name_ext)
-                if os.path.islink(link_path_name_ext):
-                    lt.debug(f"In file_tools.convert_shortcuts(): link {link_path_name_ext} already exists")
-                    continue
-                elif file_exists(
-                    link_path_name_ext, error_if_exists_as_dir=False, follow_symlinks=True
-                ) or directory_exists(link_path_name_ext, error_if_exists_as_file=False, follow_symlinks=True):
-                    lt.error_and_raise(
-                        FileExistsError,
-                        "Error in file_tools.convert_shortcuts(): "
-                        + f"the destination symbolic link {link_path_name_ext} already exists as a file or directory!",
-                    )
-
-                # create the link
-                directory_flag = ""
-                if directory_exists(source_path_name_ext, error_if_exists_as_file=False, follow_symlinks=True):
-                    # is a directory
-                    directory_flag = "/D"
-                try:
-                    subt.run(f"mklink {directory_flag} {link_path_name_ext} {source_path_name_ext}")
-                except Exception as e:
-                    link_dir, link_name_ext, link_ext = path_components(link_path_name_ext)
-                    lt.error(
-                        f"Failed to create the symbolic link '{link_name_ext}{link_ext}' in '{link_dir}' to '{source_path_name_ext}'"
-                    )
-                    raise
-    else:
-        lt.debug("No shortcuts to convert. Shortcuts are only found on Windows.")
-
-
-# TEXT FILES
-
-
-def write_text_file(
-    description: str, output_dir: str, output_file_body: str, output_string_list: list[any], error_if_dir_not_exist=True
-) -> str:
-    """Writes a strings to a ".txt" file, with each string on a new line.
-
-    Parameters
-    ----------
-    description : str
-        Explanatory string to include in notification output.  None to skip.
-    output_dir : str
-        Which directory to write the file to.  See below if not exist.
-    output_file_body : str
-        Name of the file without an extension. A standard ".txt" extension will
-        be automatically appended.
-    output_string_list : list
-        List of values to write to the file, one per line. Newlines "\\n" will
-        be automatically appended to each line.
-    error_if_dir_not_exist : bool, optional
-        If True and output_dir doesn't exists, raise an error. If False, create
-        output_dir as necessary. By default True.
-
-    Returns
-    -------
-    output_dir_body_ext : str
-        The "path/name.ext" of the newly created file.
-    """
-    # Check status of output_dir.
-    if os.path.isfile(output_dir):
-        lt.error_and_raise(
-            FileExistsError,
-            "ERROR: In write_text_file(), requested output path exists and is a file: " + str(output_dir),
-        )
-    if error_if_dir_not_exist == True:
-        if not directory_exists(output_dir):
-            lt.error_and_raise(
-                FileNotFoundError,
-                "ERROR: In write_text_file(), requested output directory does not exist: " + str(output_dir),
-            )
-    else:
-        create_directories_if_necessary(output_dir)
-    # Write output file.
-    output_body_ext = convert_string_to_file_body(output_file_body) + ".txt"
-    output_dir_body_ext = os.path.join(output_dir, output_body_ext)
-    if description is not None:
-        print("Saving " + description + ": ", output_dir_body_ext)
-    with open(output_dir_body_ext, "w") as output_stream:
-        # Write strings.
-        for output_str in output_string_list:
-            output_stream.write(
-                str(output_str) + "\n"
-            )  # Call str, just in case somebody passes in a list of ints, etc.
-    # Return.
-    return output_dir_body_ext
-
-
-def read_text_file(input_dir_body_ext):
-    """
-    Reads a text file.
-    Assumes input file exists, and is a text file.
-    File extension may be arbitrary.
-    Returns a list of strings, one per line.  No parsing.
-    """
-    # Check input.
-    if not file_exists(input_dir_body_ext):
-        lt.error_and_raise(IOError, "ERROR: In read_text_file(), file does not exist: " + str(input_dir_body_ext))
-    # Open and read the file.
-    with open(input_dir_body_ext, newline="") as input_stream:
-        lines = input_stream.readlines()
-    return lines
-
-
-# CSV FILES
-
-
-def write_csv_file(
-    description,  # Explanatory string to include in notification output.  None to skip.
-    output_dir,  # Directory to write file.  See below if not exist.
-    output_file_body,  # Body of output filename; automatically appends ".csv" extension
-    heading_line,  # First line to write to file.  None to skip.
-    data_lines,  # Subsequent lines to write to file.
-    error_if_dir_not_exist=True,  # If True, error if not exist.  If False, create dir if necessary.
-    log_warning=True,
-):
-    """Deprecated. Use to_csv() instead, to better match naming in pandas.
-
-    Writes a ".csv" file with a heading line and subsequent data lines.
-    This implementation expects that each line is a simple string, with "," separators already added.
-    """
-    # TODO remove "write_csv_file" in favor of "to_csv" to match naming convention from pandas
-    if log_warning:
-        lt.info("'write_csv_file' is deprecated in favor of 'to_csv'")
-    return to_csv(description, output_dir, output_file_body, heading_line, data_lines, error_if_dir_not_exist)
-
-
-def to_csv(
-    description: str | None,
-    output_dir: str,
-    output_file_body: str,
-    heading_line: str | bool | None,
-    data_lines: list[str | csvi.CsvInterface],
-    error_if_dir_not_exist: bool = True,
-    overwrite=False,
-):
-    """Writes a ".csv" file with a heading line and subsequent data lines.
-
-    This implementation expects that each line is a simple string, with "," separators already added.
-
-    Parameters
-    ----------
-        description: str|None
-                     Explanatory string to include in notification output.  None to skip.
-        heading_line: str|None|True
-                      First line to write to file.  None to skip.  True to use data_lines[0].csv_header() for CsvInterface data types.
-        error_if_dir_not_exist: bool
-                                If True, error if not exist.  If False, create dir if necessary.
-    """
-    output_body_ext = convert_string_to_file_body(output_file_body) + ".csv"
-    output_dir_body_ext = join(output_dir, output_body_ext)
-
-    # Check status of output_dir.
-    if os.path.isfile(output_dir):
-        lt.error_and_raise(
-            RuntimeError, "ERROR: In write_csv_file(), requested output path exists and is a file: " + str(output_dir)
-        )
-    if error_if_dir_not_exist == True:
-        if not directory_exists(output_dir):
-            lt.error_and_raise(
-                RuntimeError,
-                "ERROR: In write_csv_file(), requested output directory does not exist: " + str(output_dir),
-            )
-    else:
-        create_directories_if_necessary(output_dir)
-
-    # Check status of output file
-    if file_exists(output_dir_body_ext):
-        if not overwrite:
-            lt.error_and_raise(
-                FileExistsError, f"The destination file for {description} ('{output_dir_body_ext}') already exists!"
-            )
-
-    # Write output file.
-    if description is not None:
-        lt.info("Saving " + description + ": " + output_dir_body_ext)
-    output_stream = open(output_dir_body_ext, "w")
-    # Write heading lines.
-    if heading_line == None:
-        pass
-    elif heading_line == True:
-        if len(data_lines) > 0 and isinstance(data_lines[0], csvi.CsvInterface):
-            output_stream.write(data_lines[0].csv_header() + "\n")
-        else:
-            output_stream.write("empty_csv_header\n")
-    else:
-        output_stream.write(heading_line + "\n")
-    # Write data rows.
-    if len(data_lines) > 0 and isinstance(data_lines[0], csvi.CsvInterface):
-        for data_line in data_lines:
-            output_stream.write(data_line.to_csv_line() + "\n")
-    else:
-        for data_line in data_lines:
-            output_stream.write(data_line + "\n")
-    output_stream.close()
-    # Return.
-    return output_dir_body_ext
-
-
-def read_csv_file(description, input_path, input_file_name, log_warning=True):
-    """Deprecated. Use from_csv() instead, to better match naming in pandas."""
-    if log_warning:
-        lt.info("'read_csv_file' is deprecated in favor of 'from_csv'")
-    return from_csv(description, input_path, input_file_name)
-
-
-def from_csv(description: str | None, input_path: str, input_file_name_ext: str):
-    """Reads a csv file and returns the rows, including the header row.
-
-    Concise example::
-
-        parser = scsv.SimpleCsv("example file", file_path, file_name_ext)
-        for row_dict in parser:
-            print(row_dict)
-
-    Verbose example::
-
-        lines = ft.from_csv("example file", file_path, file_name_ext)
-        header_row = lines[0]
-        cols = csv.CsvColumns.SimpleColumns(header_row)
-
-        data_rows = lines[1:]
-        for row in data_rows:
-            row_dict = cols.parse_data_row(row)
-            print(row_dict)
-
-    Parameters:
-    -----------
-        description (str): printed to the log
-        input_path (str): directory containing the file to read
-        input_file_name_ext (str): name and extension of the file to read
-
-    Returns:
-    --------
-        rows: list[list[str]]
-              All the rows from the csv file, split on the comma ',' delimeter."""
-    # In many cases this would be better to return as a Pandas data frame.  Pending future implementation.
-    # However, this version works well with csv files where row lengths are irregular.
-    # Consruct input file path and name.
-    input_path_file = os.path.join(input_path, input_file_name_ext)
-    if description is not None:
-        lt.info("Reading " + description + ": " + input_path_file + " ...")
-    # Read csv file.
-    data_rows: list[list[str]] = []
-    with open(input_path_file) as csvfile:
-        readCSV = csv.reader(csvfile, delimiter=",")
-        for row in readCSV:
-            data_rows.append(row)
-    return data_rows
-
-
-# DICTIONARY FILES
-
-
-# ?? SCAFFOLDING RCB -- THERE ARE SIMILAR ROUTINES IN dict_tools.py.  RESOLVE THIS INCONSISTENCY IN FILE PLACEMENT.
-def write_dict_file(
-    description,  # Explanatory string to include in notification output.  None to skip.
-    output_dir,  # Directory to write file.  See below if not exist.
-    output_body,  # Body of output filename; extension is ".csv"
-    output_dict,  # Dictionary to write.
-    decimal_places=9,  # Number of decimal places to write for floating-point values.
-    error_if_dir_not_exist=True,
-):  # If True, error if not exist.  If False, create dir if necessary.
-    """
-    Writes a dictionary to a ".csv" file, with a comma separating dictionary keys from values.
-    Calls str(value) on all dictionary values except floats.  For floats, writes a decimal
-    with the specified number of decimal places.
-    """
-    # Check status of output_dir.
-    if os.path.isfile(output_dir):
-        lt.error_and_raise(
-            RuntimeError, "ERROR: In write_dict_file(), requested output path exists and is a file: " + str(output_dir)
-        )
-    if error_if_dir_not_exist == True:
-        if not directory_exists(output_dir):
-            lt.error_and_raise(
-                RuntimeError,
-                "ERROR: In write_dict_file(), requested output directory does not exist: " + str(output_dir),
-            )
-    else:
-        create_directories_if_necessary(output_dir)
-
-    # Write output file.
-    output_body_ext = convert_string_to_file_body(output_body) + ".csv"
-    output_dir_body_ext = os.path.join(output_dir, output_body_ext)
-    if description != None:
-        print("Saving " + description + ": ", output_dir_body_ext)
-    output_stream = open(output_dir_body_ext, "w")
-    # Write dictionary data.
-    for key in output_dict.keys():
-        value = output_dict[key]
-        if isinstance(value, float):
-            format_str = "." + str(decimal_places) + "f"
-            value_str = ("{0:" + format_str + "}").format(value)
-        else:
-            value_str = str(value)
-        output_stream.write(str(key) + "," + value_str + "\n")
-    output_stream.close()
-    # Return.
-    return output_dir_body_ext
-
-
-def add_row_to_output_dict(input_row: tuple[any, any], output_dict: dict):
-    """Add the [key,value] to the given dictionary.
-
-    If either key or value is a string that can be represented as an integer, then
-    it is converted to an integer.
-
-    If the value is a string that can be represented as an float, then
-    it is converted to an float."""
-    # Check input.
-    if len(input_row) != 2:
-        lt.error_and_raise(
-            RuntimeError, "ERROR: In add_row_to_output_dict(), input row is not of length 2: ", input_row
-        )
-    # Fetch key and value strings read from file.
-    key_str = input_row[0]
-    value_str = input_row[1]
-    # Convert key string.
-    if mt.string_is_integer(key_str):
-        key = int(key_str)
-    else:
-        key = key_str
-    # Convert value string.
-    if mt.string_is_integer(value_str):
-        value = int(value_str)
-    elif mt.string_is_float(value_str):
-        value = float(value_str)
-    else:
-        value = value_str
-    # Add to dictionary.
-    output_dict[key] = value
-
-
-def read_dict(input_dict_dir_body_ext):
-    """
-    Reads a dictionary.
-    Assumes input file exists, is a csv file, and each row has two entries.
-    The first entry is the key, and the second entry is a value.
-    If the key can be parsed as an integer, it is converted to an integer object.
-    If the value can be parsed as a float or integer, it is converted to the corresponding
-    type; otherwise, the value is added to the dict as a literal string.
-    """
-    # Check input.
-    if not file_exists(input_dict_dir_body_ext):
-        lt.error_and_raise(RuntimeError, "ERROR: In read_dict(), file does not exist: " + str(input_dict_dir_body_ext))
-    input_dir, input_body, input_ext = path_components(input_dict_dir_body_ext)
-    if input_ext.lower() != ".csv":
-        lt.error_and_raise(
-            RuntimeError, "ERROR: In read_dict(), input file is not a csv file: " + str(input_dict_dir_body_ext)
-        )
-
-    # Open and read the file.
-    output_dict = {}
-    with open(input_dict_dir_body_ext, newline="") as input_stream:
-        reader = csv.reader(input_stream, delimiter=",")
-        for input_row in reader:
-            add_row_to_output_dict(input_row, output_dict)
-    return output_dict
-
-
-def write_json(
-    description: str | None, output_dir: str, output_file_body: str, output_object: any, error_if_dir_not_exist=True
-):
-    """
-    Like json.dump(output_object, output_file_body) but with a few more safety checks and automatic ".json" extension appending.
-
-    Parameters
-    ----------
-    description : str | None
-        A human-readable description of what this file is for, to be logged to the command line. If None, then no log is created.
-    output_dir : str
-        The destination directory for the file.
-    output_file_body : str
-        The destination name for the file. Should not include an extension. For example: "foo" is ok, but "foo.json" is not.
-    output_object : any
-        The object to be saved to the given file.
-    error_if_dir_not_exist : bool, optional
-        If True, then first check if the given output_dir exists. By default True.
-    """
-    # normalize input
-    output_name_ext = output_file_body
-    if not output_file_body.lower().endswith(".json"):
-        output_name_ext = output_name_ext + ".json"
-    output_path_name_ext = os.path.join(output_dir, output_name_ext)
-
-    # validate input
-    if error_if_dir_not_exist:
-        if not directory_exists(output_dir):
-            lt.error_and_raise(
-                FileNotFoundError, "Error in file_tools.write_json(): " + f"the directory {output_dir} does not exist!"
-            )
-    if file_exists(output_path_name_ext):
-        lt.error_and_raise(
-            FileExistsError, "Error in file_tools.write_json(): " + f"the file {output_path_name_ext} already exists!"
-        )
-
-    # save the file
-    if description != None:
-        print("Saving " + description + ": ", output_path_name_ext)
-    with open(output_path_name_ext, "w") as fout:
-        json.dump(output_object, fout)
-
-
-def read_json(description: str | None, input_dir: str, input_file_body_ext: str) -> any:
-    """
-    Like json.loads(file_contents) but with more safety checks, and ignoring any lines starting with "//" as comments.
-
-    Parameters
-    ----------
-    description : str | None
-        A human-readable description of what this file is for, to be logged to the command line. If None, then doesn't log.
-    input_dir : str
-        The source directory where the file exists.
-    input_file_body_ext : str
-        The source name+ext of the file. For example "foo.json".
-
-    Returns
-    -------
-    any
-        The json-parsed contents of the file.
-    """
-    # TODO should we switch to https://pypi.org/project/pyjson5/? I'm not doing that now, because it would mean another
-    # dependency, and this is good enough for now.
-
-    # normalize input
-    input_path_name_ext = os.path.join(input_dir, input_file_body_ext)
-
-    # validate input
-    if not file_exists(input_path_name_ext):
-        lt.error_and_raise(
-            FileNotFoundError, "Error in file_tools.read_json(): " + f"the file {input_path_name_ext} does not exist!"
-        )
-
-    # read the file
-    if description is not None:
-        lt.info("Reading " + description + ": " + input_path_name_ext + " ...")
-    with open(input_path_name_ext, "r") as fin:
-        lines = fin.readlines()
-    lines = map(lambda l: "" if l.strip().startswith("//") else l, lines)
-    return json.loads("\n".join(lines))
-
-
-# PICKLE FILES
-
-# def write_pickle_file(description,                   # Explanatory string to include in notification output.  None to skip.
-#                       output_dir,                    # Directory to write file.  See below if not exist.
-#                       output_file_body,              # Body of output filename; extension is ".csv"
-#                       output_object,                 # Object to write; must be able to be pickled (see docs).
-#                       error_if_dir_not_exist=True):  # If True, error if not exist.  If False, create dir if necessary.
-#     """
-#     Writes a Python object to a ".pkl" file.
-#     For background, see https://wiki.python.org/moin/UsingPickle.
-#     """
-#     # Check status of output_dir.
-#     if os.path.isfile(output_dir):
-#         print('ERROR: In write_pickle_file(), requested output path exists and is a file: ' + str(output_dir))
-#         assert False
-#     if error_if_dir_not_exist == True:
-#         if not directory_exists(output_dir):
-#             print('ERROR: In write_pickle_file(), requested output directory does not exist: ' + str(output_dir))
-#             assert False
-#     else:
-#         create_directories_if_necessary(output_dir)
-#     # Write output file.
-#     output_body_ext = convert_string_to_file_body(output_file_body) + '.pkl'
-#     output_dir_body_ext = os.path.join(output_dir, output_body_ext)
-#     if description != None:
-#         print('Saving ' + description + ': ', output_dir_body_ext)
-#     output_stream = open(output_dir_body_ext, 'wb')
-#     # Write pickle.
-#     pickle.dump(output_object, output_stream)
-#     output_stream.close()
-#     # Return.
-#     return output_dir_body_ext
-
-
-# def read_pickle_file(input_dir_body_ext):
-#     """
-#     Reads a pickle file.
-#     Assumes input file exists, and is a pickle file.
-#     File extension may be arbitrary.
-#     Returns the pickled Python object.
-#     """
-#     # Check input.
-#     if not file_exists(input_dir_body_ext):
-#         print('ERROR: In read_pickle_file(), file does not exist: ' + str(input_dir_body_ext))
-#         assert False
-#     # Open and read the file.
-#     with open(input_dir_body_ext, 'rb') as input_stream:
-#         object = pickle.load(input_stream)
-#     return object
-
-
-if __name__ == "__main__":
-    print("directories_with_no_leading_underscore('.') = ", directories_with_no_leading_underscore("."))
+"""
+Utilities for file_handling.
+
+
+
+"""
+
+import csv
+from datetime import datetime
+import glob
+import json
+import os
+import os.path
+import shutil
+import tempfile
+import time
+from typing import Optional
+
+# try to import as few other opencsp libraries as possible
+import opencsp.common.lib.file.CsvInterface as csvi
+import opencsp.common.lib.process.subprocess_tools as subt
+import opencsp.common.lib.tool.log_tools as lt
+import opencsp.common.lib.tool.math_tools as mt
+
+
+def path_components(input_dir_body_ext: str):
+    """
+    Breaks input string "~/foo/bar/blech.grrr.txt" into:
+        dir:  "~/foo/bar"
+        body: "blech.grrr"
+        ext:  ".txt"
+
+    Returns:
+    --------
+        tuple: dir (sans last slash), body (name of the file), ext (includes the leading ".")
+
+    See also: body_ext_given_file_dir_body_ext()
+    """
+
+    dir = os.path.dirname(input_dir_body_ext)
+    body_ext = os.path.basename(input_dir_body_ext)
+    body, ext = os.path.splitext(body_ext)
+
+    return dir, body, ext
+
+
+def path_to_cmd_line(path: str):
+    """Normalizes and surrounds a path with quotes, as necessary."""
+    ret = norm_path(path)
+    if " " in ret:
+        ret = '"' + ret + '"'
+    return ret
+
+
+def norm_path(path: str, allow_extended_length_path=True):
+    """
+    Normalizes the given path (use system-style slashes) and prepend the
+    long-path signifier, as necessary.
+    """
+    # normalize the path to use all the same slashes
+    path = os.path.normpath(path)
+
+    # check for long paths
+    if os.name == "nt":
+        # On windows, paths are limited to 260 characters, including the null
+        # terminator. However, if you add "\\?\" at the beginning.
+        # https://learn.microsoft.com/en-us/windows/win32/fileio/maximum-file-path-limitation?tabs=registry
+        extended_path_prefix = "\\\\?\\"
+        if len(path) > 259:
+            # Don't do it this way:
+            #     if not path.startswith(extended_path_prefix):
+            # The reason to use "in" instead of "startswith" is to allow for
+            # normalizing of weird path edge cases that I (BGB) can't think of
+            # here. Maybe something like a web address or some such...
+            if not extended_path_prefix in path:
+                if allow_extended_length_path:
+                    path = extended_path_prefix + path
+                else:
+                    lt.warn(f'Long path name "{path}" detected.')
+
+    return path
+
+
+def join(*path_components: str):
+    """
+    Joins and normalize the given path components. For example:
+
+        join("a", "b/c.txt")
+
+    ...is the same as:
+
+        norm_path(os.path.join("a", "b/c.txt"))
+    """
+    return norm_path(os.path.join(*path_components))
+
+
+def body_ext_given_file_dir_body_ext(inputdir_body_ext: str):
+    """Return the name+ext for the given path+name+ext.
+
+    See also: path_components()"""
+    dir, body, ext = path_components(inputdir_body_ext)
+    return body + ext
+
+
+def resolve_symlink(input_dir_body_ext: str):
+    """If the input is a symbolic link (os.path.islink), then get the real path."""
+    if os.path.islink(input_dir_body_ext):
+        return os.path.realpath(input_dir_body_ext)
+    return input_dir_body_ext
+
+
+def file_exists(input_dir_body_ext: str, error_if_exists_as_dir=True, follow_symlinks=False):
+    """
+    Determines whether the given file exists.
+    If the specified input path exists but is a directory instead of a file,
+    then halts with an error, if error_if_exists_as_dir==True.
+    """
+    if follow_symlinks:
+        input_dir_body_ext = resolve_symlink(input_dir_body_ext)
+    # Check to see if the file exists as a directory.
+    if os.path.isdir(input_dir_body_ext):
+        if error_if_exists_as_dir == True:
+            lt.error_and_raise(
+                RuntimeError,
+                "ERROR: In file_exists(), requested input path exists and is a directory: " + str(input_dir_body_ext),
+            )
+        else:
+            return False
+    # Check to see if the file exists.
+    if os.path.isfile(input_dir_body_ext):
+        return True
+    else:
+        return False
+
+
+def directory_exists(input_dir: str, error_if_exists_as_file=True, follow_symlinks=False):
+    """
+    Determines whether the given directory exists.
+    If the specified input directory exists but is a file instead of a directory,
+    then halts with an error, if error_if_exists_as_file==True.
+    """
+    if follow_symlinks:
+        input_dir = resolve_symlink(input_dir)
+    # Check to see if the directory exists as a file.
+    if os.path.isfile(input_dir):
+        if error_if_exists_as_file == True:
+            lt.error_and_raise(
+                RuntimeError,
+                "ERROR: In directory_exists(), requested input path exists and is a file: " + str(input_dir),
+            )
+        else:
+            return False
+    # Check to see if the directory exists.
+    if os.path.isdir(input_dir):
+        return True
+    else:
+        return False
+
+
+def directory_is_empty(input_dir):
+    """
+    Determines whether the given directory is empty.
+    The standard Unix files "." and ".." are ignored.
+    Halts with an error if the directory does not exist.
+    """
+    # Check input.
+    if os.path.isfile(input_dir):
+        lt.error_and_raise(
+            RuntimeError, "ERROR: In directory_is_empty(), requested input path exists and is a file: " + str(input_dir)
+        )
+    if not os.path.isdir(input_dir):
+        lt.error_and_raise(
+            RuntimeError, "ERROR: In directory_is_empty(), requested input directory does not exist: " + str(input_dir)
+        )
+    # Probe the directory contents to determine whether any contents are there.
+    # The standard Unix files "." and ".." don't count as contents.
+    # This test does not require scanning the entire directory contents, making a
+    # list of all the filenames, etc, and thus is faster than using os.listdir().
+    with os.scandir(input_dir) as it:
+        for entry in it:
+            if (entry.name == ".") or (entry.name == ".."):
+                # Ignore these files.
+                continue
+            # We found an entry, so the directory is not empty.
+            return False
+    return True
+
+
+def count_items_in_directory(
+    input_dir, name_prefix=None, name_suffix=None  # Only entries with names thata start with name_prefix are counted.
+):  # Only entries with names thata end with name_suffix are counted.
+    """
+    Counts the number of items in the given directory.
+    Does not discriminate between directories, files, or symbolic links -- all are counted.
+    The standard Unix files "." and ".." are ignored.
+    Only counts names with given name prefix and/or suffix, if given (case sensitive).
+    Halts with an error if the directory does not exist.
+    """
+    # Check input.
+    if not os.path.exists(input_dir):
+        lt.error_and_raise(
+            RuntimeError,
+            "ERROR: In count_items_in_directory(), requested input directory does not exist: " + str(input_dir),
+        )
+    if not os.path.isdir(input_dir):
+        if os.path.isfile(input_dir):
+            lt.error_and_raise(
+                RuntimeError,
+                "ERROR: In count_items_in_directory(), requested input path exists and is a file: " + str(input_dir),
+            )
+        lt.error_and_raise(
+            RuntimeError,
+            "ERROR: In count_items_in_directory(), requested input directory is not a directory: " + str(input_dir),
+        )
+    # Walk the directory contents to determine whether any contents are there.
+    # The standard Unix files "." and ".." don't count as contents.
+    # This test does not construct a list of the entire directory contents, and
+    # thus is faster than using os.listdir().
+    count = 0
+    with os.scandir(input_dir) as it:
+        for entry in it:
+            # Ignore standard Unix files.
+            if (entry.name == ".") or (entry.name == ".."):
+                # Ignore these files.
+                continue
+            # Check prefix and suffix.
+            if (name_prefix == None) or (entry.name.startswith(name_prefix)):
+                prefix_ok = True
+            else:
+                prefix_ok = False
+            # Check suffix.
+            if (name_suffix == None) or (entry.name.endswith(name_suffix)):
+                suffix_ok = True
+            else:
+                suffix_ok = False
+            if (not prefix_ok) or (not suffix_ok):
+                # Ignore these files.
+                continue
+            # Valid entry.
+            count += 1
+    return count
+
+
+def binary_count_items_in_directory(input_dir: str, name_pattern: str, start=1) -> int:
+    """Counts the number of items n in a directory by looking for one file at a time.
+
+    Starts with file 1, then 3, then 7, ..., then n, then n-n/2+n/4, ..., n.
+
+    Args:
+        input_dir (str): The directory to search in.
+        name_pattern (str): The pattern for the filenames to match. For example "C0044_s2m25_d870.MP4.id_%06.JPG".
+        start (int): Where to start searching at. Most useful for files indexed at 0.
+
+    Returns:
+        int: The number of files found.
+    """
+    curr_val = start
+    prev_val = curr_val
+    found_file = False
+
+    search_size = 1
+    while os.path.exists(os.path.join(input_dir, name_pattern % curr_val)):
+        search_size *= 2
+        prev_val = curr_val
+        curr_val += search_size
+        found_file = True
+
+    while curr_val != prev_val:
+        if not os.path.exists(os.path.join(input_dir, name_pattern % curr_val)):
+            if curr_val == prev_val + 1:
+                return prev_val - start + 1
+            else:
+                search_size = -int((curr_val - prev_val) / 2)
+                curr_val += search_size
+        else:
+            prev_val = curr_val
+            search_size = 1 if (search_size < 0) else search_size * 2
+            curr_val += search_size
+
+    if not found_file:
+        return 0
+    return curr_val - start + 1
+
+
+def file_size(input_dir_body_ext, error_if_exists_as_dir=True):
+    """
+    Returns the size of the given file in bytes.
+    """
+    if not file_exists(input_dir_body_ext, error_if_exists_as_dir):
+        lt.error_and_raise(
+            FileNotFoundError,
+            "ERROR: In file_size(), input_dir_body_ext "
+            + "was not found.\n\tinput_dir_body_ext ="
+            + input_dir_body_ext,
+        )
+    return os.path.getsize(input_dir_body_ext)
+
+
+def file_size_pair_name(file_size_pair) -> str:
+    """Get the file name from a [file,size] pair, such as from file_size() or files_in_directory_with_associated_sizes()"""
+    return file_size_pair[0]
+
+
+def file_size_pair_size(file_size_pair) -> int:
+    """Get the file size from a [file,size] pair, such as from file_size() or files_in_directory_with_associated_sizes()"""
+    return file_size_pair[1]
+
+
+def files_in_directory(input_dir, sort=True, files_only=False, recursive=False):
+    """Returns a list [ file1, file2, ...] of files in the given directory.
+
+    The returned values include the "name.ext" of the file.
+    For files_only=False, all entries in the directory, including the names of directories, are returned.
+    Does not include the unix "." (current) and ".." (parent) directories.
+
+    Args:
+    -----
+    sort: bool
+        If True, then the list is sorted in order of ascending file name. Default True.
+    files_only: bool
+        If True, then return only the file entries. Default False.
+    recursive: bool
+        If true, then walk through all files in the given directory and all
+        subdirectories. Does not follow symbolic links to directories. Default
+        False.
+
+    Returns:
+    --------
+        files_name_ext (list[str]): The list of file name_exts (example ["a.csv", "b.csv", ...])
+    """
+    scanned_files: list[str] = []
+    file_list: list[str] = []
+
+    if not recursive:
+        # Walk the directory and assemble a list of files.
+        with os.scandir(input_dir) as iter:
+            for entry in iter:
+                # Ignore directories
+                if files_only:
+                    if not entry.is_file():
+                        continue
+
+                # Valid entry.
+                file_name = entry.name
+                scanned_files.append(file_name)
+    else:
+        # Walk the directory and all subdirectories and assemble a list of files.
+        norm_input_dir = norm_path(input_dir)
+        for root, dirnames, file_names_exts in os.walk(norm_input_dir):
+            # remove the front of the path, in order to get the path relative to the input_dir
+            relative_path: str = root.replace(norm_input_dir, "")
+            # don't include any leading ./
+            if relative_path.startswith("./") or relative_path.startswith(".\\"):
+                relative_path = relative_path[2:]
+            # don't include any leading /
+            relative_path = relative_path.lstrip("\\/")
+
+            scanned_files += [os.path.join(relative_path, file_name_ext) for file_name_ext in file_names_exts]
+
+            # Ignore directories
+            if not files_only:
+                scanned_files += [os.path.join(relative_path, dirname) for dirname in dirnames]
+
+    # Ignore standard Unix files.
+    for file_relpath_name_ext in scanned_files:
+        relpath, name, ext = path_components(file_relpath_name_ext)
+        if (name == ".") or (name == ".."):
+            # Ignore these files.
+            continue
+        file_list.append(file_relpath_name_ext)
+
+    # Sort, if desired.
+    if sort:
+        file_list.sort()
+
+    # Return.
+    return file_list
+
+
+def files_in_directory_with_associated_sizes(input_dir, sort=True, follow_symlinks=True):
+    """
+    Returns a list [ [file1 size1], [file2, size2], ...] of files name_ext and associated sizes.
+    If sort==True, then the list is sorted in order of ascending file name.
+
+    See also: file_size_pair_name(), file_size_pair_size()
+    """
+    # Walk the directory and assemble a list of [file, size] pairs.
+    file_size_pair_list: list[tuple[str, int]] = []
+    with os.scandir(input_dir) as it:
+        for entry in it:
+            # Ignore standard Unix files.
+            if (entry.name == ".") or (entry.name == ".."):
+                # Ignore these files.
+                continue
+            # Valid entry.
+            file_name = entry.name
+            stat_result = entry.stat(follow_symlinks=follow_symlinks)
+            file_size = stat_result.st_size
+            file_size_pair_list.append([file_name, file_size])
+
+    # Sort by filename, if desired.
+    if sort:
+        file_size_pair_list.sort(key=file_size_pair_name)
+
+    # Return.
+    return file_size_pair_list
+
+
+def files_in_directory_by_extension(
+    input_dir: str, extensions: list[str], sort=True, case_sensitive=False, recursive=False
+):
+    """Generates a list of { ext: [file1, file2, ...], ... }. Only returns the files
+    with one of the given extensions.
+
+    Arguments:
+    ----------
+    input_dir: str
+        directory to search for files
+    extensions: list[str]
+        list of extensions for the files (with or without leading periods ".")
+    sort: bool
+        if True, then sort the files by name before returning. Defaults to True
+    case_sensitive: bool
+        If True, then the file extensions matching are case sensitive. Defaults to False
+    recursive: bool
+        If true, then walk through all files in the given directory and all
+        subdirectories. Does not follow symbolic links to directories. Default
+        False.
+
+    Returns:
+    --------
+    files: dict[str,list[str]]
+        The found file name_exts, by their associated extension.
+        For example {  "csv": ["a.csv","b.csv"], "txt": ["foo.txt","bar.txt"]  }
+    """
+    ret: dict[str, list[str]] = {}
+    search_extensions = {}
+
+    for ext in extensions:
+        ext = str(ext)
+        ret[ext] = []
+        iext = ext if case_sensitive else ext.lower()
+        if ext.startswith("."):
+            search_extensions[ext] = iext
+        else:
+            search_extensions["." + ext] = iext
+
+    for file in files_in_directory(input_dir, sort, files_only=True, recursive=recursive):
+        _, file_ext = os.path.splitext(file)
+        ifile_ext = file_ext if case_sensitive else file_ext.lower()
+        ext = search_extensions.get(ifile_ext)
+        if ext != None:
+            ret[ext].append(file)
+
+    return ret
+
+
+def create_file(input_dir_body_ext: str, error_on_exists=True, delete_if_exists=False):
+    """Creates the given file, and checks that it was successfully created."""
+    input_dir, _, _ = path_components(input_dir_body_ext)
+    input_body_ext = body_ext_given_file_dir_body_ext(input_dir_body_ext)
+
+    # check for existance
+    if not directory_exists(input_dir):
+        lt.error_and_raise(
+            RuntimeError,
+            f"Error: in create_file(), requested directory doesn't exist: '{input_dir}' (file '{input_body_ext}')",
+        )
+    if file_exists(input_dir_body_ext):
+        if delete_if_exists:
+            delete_file(input_dir_body_ext)
+        elif error_on_exists:
+            lt.error_and_raise(
+                RuntimeError, f"Error: in create_file(), requested file already exists: '{input_dir_body_ext}'"
+            )
+        else:
+            return
+
+    # create the file
+    try:
+        with open(input_dir_body_ext, "w"):
+            pass
+    except:
+        lt.error(f"Error: in create_file(), failed to create file '{input_dir_body_ext}'")
+        raise
+
+    # check for success
+    if not file_exists(input_dir_body_ext):
+        lt.error_and_raise(FileNotFoundError, "Error: in create_file(), failed to create file")
+
+
+def delete_file(input_dir_body_ext, error_on_not_exists=True):
+    """
+    Deletes the given file, after checking to make sure it is a file.
+    """
+    # Check input.
+    if not os.path.isfile(input_dir_body_ext):
+        if not os.path.exists(input_dir_body_ext):
+            if error_on_not_exists:
+                lt.error_and_raise(
+                    RuntimeError,
+                    "ERROR: In delete_file(), requested input path is not an existing file: " + str(input_dir_body_ext),
+                )
+            return
+        lt.error_and_raise(
+            RuntimeError, "ERROR: In delete_file(), requested input path is not a file: " + str(input_dir_body_ext)
+        )
+    try:
+        os.remove(input_dir_body_ext)
+    except OSError as e:
+        print(
+            "ERROR: In delete_file()), attempt to delete file "
+            + input_dir_body_ext
+            + " resulted in error: "
+            + e.strerror
+        )
+        raise  # if this should NOT raise an exception then that should be documented, as well as the reason why it shouldn't ~BGB230119
+
+
+def delete_files_in_directory(input_dir: str, globexp: str, error_on_dir_not_exists=True):
+    """
+    Deletes files in the given directory matching the globexp.
+
+    Does not remove the directory, its subdirectories, or files not matching the globexp.
+    If you absolute MUST remove a directory in its entirety, you're probably doing it wrong
+    (maybe use globexp="*" instead?).
+
+    Note: One can imagine a more aggressive version that removes the entire directory tree, using shutil.rmtree(dir_path).
+          (See for example https://linuxize.com/post/python-delete-files-and-directories/.)
+          But I intentionally decided *not* to do this, because of the hazard of a disastrous file deletion accident.
+          This could occur if someone programming the updatream calling code inadvertently passes in a directory that
+          is high in the tree of files we care about.  This could happen, for example, by setting a path variable to
+          include a root or middle node of a tree of interest, but forgetting to fill in all the steps to the leaf
+          directory.  By implementing this routine to only delete the files in the specific directory, damage in
+          such an event is limited.
+
+    Args:
+    -----
+        - input_dir (str): The directory to remove files from.
+        - globexp (str): The glob expression used to match files to be deleted, eg "*.jpg" for image files. "*" for all files.
+
+    Returns:
+    --------
+        - removed (list[str]): The files that were matched and removed.
+    """
+    # Check input.
+    if os.path.isfile(input_dir):
+        lt.error_and_raise(
+            RuntimeError,
+            "ERROR: In delete_items_in_directory(), requested input path exists and is a file: " + str(input_dir),
+        )
+    if not os.path.isdir(input_dir):
+        if error_on_dir_not_exists:
+            lt.error_and_raise(
+                RuntimeError,
+                "ERROR: In delete_items_in_directory(), requested input directory does not exist: " + str(input_dir),
+            )
+    # Delete the files.
+    localized_globexp = os.path.join(input_dir, globexp)
+    files = glob.glob(localized_globexp)
+    for f in files:
+        try:
+            os.remove(f)
+        except OSError as e:
+            if e.strerror == "No such file or directory":
+                # This occurs when running in parallel, and another
+                # process/server has already deleted the file before we could.
+                pass
+            else:
+                print(
+                    "ERROR: In delete_files_in_directory(), attempt to delete file "
+                    + f
+                    + " resulted in error: "
+                    + e.strerror
+                )
+
+    return files
+
+
+def create_directories_if_necessary(input_dir):
+    """
+    Ensures that the given directory existins, along with all of its parents.
+    """
+    # Check input.
+    if os.path.isfile(input_dir):
+        lt.error_and_raise(
+            RuntimeError,
+            "ERROR: In create_directories_if_necessary(), requested input path exists and is a file: " + str(input_dir),
+        )
+    # Create the directory and its parents, if they do not exist.
+    if not os.path.isdir(input_dir):
+        try:
+            os.makedirs(input_dir)
+        except FileExistsError:
+            # probably just created this directory in another thread
+            pass
+        except Exception as ex:
+            lt.error_and_raise(
+                RuntimeError,
+                "Error in file_tools.create_directories_if_necessary(): "
+                + f"failed to create directory '{input_dir}' with error {ex}",
+                ex,
+            )
+
+
+def create_subdir_path(base_dir: str, dir_name: str):
+    """
+    Constructs and returns path including subdirectory name, without interacting with the file system.
+    Therefore the returned subdirectory path might be invalid.
+    """
+    return os.path.join(base_dir, dir_name)
+
+
+def create_subdir(base_dir: str, dir_name: str, error_if_exists=True):
+    """
+    Constructs and returns path including subdirectory name, and also creates the specified
+    subdirectory, checking for file system errors.
+
+    See also: create_directories_if_necessary()
+    """
+    # Check input.
+    if not os.path.exists(base_dir):
+        lt.error_and_raise(
+            RuntimeError, "ERROR: In create_subdir(): Containing directory does not exist:\n\t" + base_dir
+        )
+    result_dir = os.path.join(base_dir, dir_name)
+    if os.path.exists(result_dir):
+        if error_if_exists:
+            lt.error_and_raise("ERROR: In create_subdir(), Result directory exists:\n\t" + result_dir)
+        else:
+            pass
+    else:
+        try:
+            os.mkdir(result_dir)
+        except:
+            lt.error_and_raise(RuntimeError, "ERROR: In create_subdir(): Could not create directory: " + result_dir)
+    return result_dir
+
+
+def directories_in_directory(directory, sort=True):
+    """
+    Returns a list of all the directory names contained within the input directory.
+    """
+    dir_list = [f for f in os.listdir(directory) if os.path.isdir(os.path.join(directory, f))]
+    if sort:
+        dir_list.sort()
+    return dir_list
+
+
+def directories_with_no_leading_underscore(directory, sort=True):
+    """
+    Returns a list of all the directory names contained within the input directory,
+    which do not begin with a  leading underscore.
+    """
+    dir_list = directories_in_directory(directory, sort=sort)
+    return [d for d in dir_list if not d.startswith("_")]
+
+
+def convert_string_to_file_body(txt):
+    """Convert the given string into something more filesystem friendly by replacing special characters and double underscores."""
+
+    # Create output variable to modify.
+    output_file_body = txt
+    # Eliminate special characters.
+    output_file_body = output_file_body.replace(",", "_")
+    output_file_body = output_file_body.replace("/", "_div_")
+    output_file_body = output_file_body.replace(":", "_")
+    output_file_body = output_file_body.replace("^", "")
+    output_file_body = output_file_body.replace("=", "_eq_")
+    output_file_body = output_file_body.replace("(", "_")
+    output_file_body = output_file_body.replace(")", "_")
+    # Replace blanks with underscores.
+    output_file_body = output_file_body.replace(" ", "_")
+    # Eliminate double underscores.
+    while "__" in output_file_body:
+        output_file_body = output_file_body.replace("__", "_")
+    # Return.
+    return output_file_body
+
+
+_output_paths = {}
+
+
+def default_output_path(file_path_name_ext: Optional[str] = None) -> str:
+    """Get the default output directory. Defaults to '<execution_dir>/../Y_m_d_HM'.
+    The intended use for this function is for human-consumable results. Also consider
+    opencsp_root_path.opencsp_temporary_dir() for other kinds of results.
+
+    The same output will always be produced for a given file_path_name_ext during
+    the duration of the python execution.
+
+    Arguments
+    ---------
+        file_path_name_ext (str): If a existing file or directory is given, then make
+                                  the output directory relative to this directory.
+
+    Returns
+    -------
+        file_path (str): The directory to save the given file in
+
+    See also: time_date_tools.current_date_time_string_forfile()
+    """
+
+    # return the previously generated output path, if any
+    if file_path_name_ext in _output_paths:
+        return _output_paths[file_path_name_ext]
+
+    # generate a new output path
+    output_dir_name = "output_" + datetime.now().strftime("%Y_%m_%d_%H%M")
+    if file_path_name_ext != None and os.path.exists(file_path_name_ext):
+        file_dir = file_path_name_ext if os.path.isdir(file_path_name_ext) else os.path.dirname(file_path_name_ext)
+        if file_dir != "":
+            _output_paths[file_path_name_ext] = os.path.join(file_dir, output_dir_name)
+        else:
+            _output_paths[file_path_name_ext] = os.path.join(
+                "common", "lib", "tool", "test", "data", "output", "file_tools", output_dir_name
+            )
+    else:
+        _output_paths[file_path_name_ext] = os.path.join(
+            "common", "lib", "tool", "test", "data", "output", "file_tools", output_dir_name
+        )
+
+    return _output_paths[file_path_name_ext]
+
+
+def rename_file(input_dir_body_ext: str, output_dir_body_ext: str, is_file_check_only=False, retries=20, delay=2):
+    """Move a file from input to output.
+
+    Verifies that input is a file, and that the output doesn't exist. We check
+    for existence of the output file after the rename, and raise a
+    FileNotFoundError if it can't be found.
+
+    Parameters
+    ----------
+    input_dir_body_ext: str
+        The "dir/body.ext" of the source file to be renamed.
+    output_dir_body_ext: str, optional
+        The destinaion "dir/body.ext" of the file.
+    is_file_check_only (bool):
+        If True, then only check that input_dir_body_ext is a file. Otherwise,
+        check everything. Default is False.
+
+    See also: copy_file(), copy_and_delete_file()
+    """
+    if norm_path(input_dir_body_ext) == norm_path(output_dir_body_ext):
+        return
+
+    # Check input.
+    if not is_file_check_only:
+        if os.path.isdir(input_dir_body_ext):
+            lt.error_and_raise(
+                RuntimeError,
+                "ERROR: In rename_file(), requested input path exists and is a directory: " + str(input_dir_body_ext),
+            )
+    if not os.path.isfile(input_dir_body_ext):
+        lt.error_and_raise(
+            RuntimeError,
+            "ERROR: In rename_file(), requested input file to rename does not exist: " + str(input_dir_body_ext),
+        )
+    if not is_file_check_only:
+        if os.path.isfile(output_dir_body_ext):
+            lt.error_and_raise(
+                RuntimeError,
+                "ERROR: In rename_file(), requested output file exists and is a file: " + str(output_dir_body_ext),
+            )
+        if os.path.isdir(output_dir_body_ext):
+            lt.error_and_raise(
+                RuntimeError,
+                "ERROR: In rename_file(), requested output file exists as a directory: " + str(output_dir_body_ext),
+            )
+        if os.path.exists(output_dir_body_ext):
+            lt.error_and_raise(
+                RuntimeError,
+                "ERROR: In rename_file(), requested output file exists as something besides a file or directory: "
+                + str(output_dir_body_ext),
+            )
+        if not os.path.isdir(os.path.dirname(output_dir_body_ext)):
+            lt.error_and_raise(
+                RuntimeError,
+                "ERROR: In rename_file(), requested output path does not exist or is not a directory: "
+                + str(os.path.dirname(output_dir_body_ext)),
+            )
+    # Rename the file.
+    osError = None
+
+    for attempt in range(retries):
+        try:
+            os.rename(input_dir_body_ext, output_dir_body_ext)
+            # Verify the rename
+            if not is_file_check_only:
+                if not os.path.exists(output_dir_body_ext):
+                    lt.error_and_raise(
+                        FileNotFoundError,
+                        f"Error: In rename_file(), failed to find output file after rename: '{input_dir_body_ext}' --> '{output_dir_body_ext}'",
+                    )
+            return
+        except OSError as e:
+            print(f"Attempt {attempt + 1}: {e}")
+            time.sleep(delay)
+            osError = e
+
+    raise osError
+
+
+def rename_directory(input_dir: str, output_dir: str):
+    """Move a directory from input to output.
+
+    Verifies that input is a directory, and that the output doesn't exist. We
+    check for existence of the output directory after the rename, and raise a
+    FileNotFoundError if it can't be found.
+
+    Parameters
+    ----------
+    input_dir: str
+        The directory to be renamed.
+    output_dir: str, optional
+        The new destination name for the input_dir.
+    """
+    if norm_path(input_dir) == norm_path(output_dir):
+        return
+
+    # Check input.
+    if os.path.isfile(input_dir):
+        lt.error_and_raise(
+            RuntimeError, 'ERROR: In rename_directory(), requested input file exists and is a file: ' + str(input_dir)
+        )
+    if not os.path.isdir(input_dir):
+        lt.error_and_raise(
+            RuntimeError,
+            'ERROR: In rename_directory(), requested input path exists but is not a directory: ' + str(input_dir),
+        )
+    if os.path.isfile(output_dir):
+        lt.error_and_raise(
+            RuntimeError, 'ERROR: In rename_directory(), requested output file exists and is a file: ' + str(output_dir)
+        )
+    if os.path.isdir(output_dir):
+        lt.error_and_raise(
+            RuntimeError,
+            'ERROR: In rename_directory(), requested output file already exists as a directory: ' + str(output_dir),
+        )
+    if os.path.exists(output_dir):
+        lt.error_and_raise(
+            RuntimeError,
+            'ERROR: In rename_directory(), requested output file exists as something besides a file or directory: '
+            + str(output_dir),
+        )
+    if not os.path.isdir(os.path.dirname(output_dir)):
+        lt.error_and_raise(
+            RuntimeError,
+            'ERROR: In rename_directory(), requested output path does not exist or is not a directory: '
+            + str(os.path.dirname(output_dir)),
+        )
+    # Rename the file.
+    shutil.move(input_dir, output_dir)
+    # Verify the rename
+    if not os.path.exists(output_dir):
+        lt.error_and_raise(
+            FileNotFoundError,
+            f"Error: In rename_directory(), failed to find output directory after rename: '{input_dir}' --> '{output_dir}'",
+        )
+
+
+def copy_and_delete_file(input_dir_body_ext: str, output_dir_body_ext: str, copystat=True):
+    """
+    Like rename_file(), but it works across file systems.
+
+    See also: copy_file(), rename_file()
+
+    Parameters
+    ----------
+    input_dir_body_ext : str
+        The file to be copied.
+    output_dir_body_ext : str
+        Where to place the copy of the files.
+    copystat : bool, optional
+        If true then the ctime, mtime, and permission bits, and more are copied
+        to the new file. Default is True.
+    """
+    input_dir_body_ext = norm_path(input_dir_body_ext)
+    output_dir_body_ext = norm_path(output_dir_body_ext)
+    if input_dir_body_ext == output_dir_body_ext:
+        return
+
+    # copy and rename
+    output_dir, output_body, output_ext = path_components(output_dir_body_ext)
+    output_body_ext = output_body + output_ext
+    copy_file(input_dir_body_ext, output_dir, output_body_ext)
+    if copystat:
+        shutil.copystat(input_dir_body_ext, output_dir_body_ext)
+
+    # delete the original
+    delete_file(input_dir_body_ext, error_on_not_exists=False)
+
+
+def copy_file(input_dir_body_ext: str, output_dir: str, output_body_ext: str = None, copystat=True):
+    """Copies a file from input to output.
+
+    Verifies that input is a file, and that the output doesn't exist.
+
+    We check for existance of the output file after the copy, and raise a FileNotFoundError if it can't be found.
+
+    Parameters
+    ----------
+    input_dir_body_ext: str
+        The "dir/body.ext" of the file to be copied.
+    output_dir: str
+        Where to copy the file to.
+    output_body_ext: str, optional
+        What to name the file in the destination directory. If None, then use
+        the "body.ext" from input_dir_body_ext. Default None.
+    copystat: bool, optional
+        If true then the ctime, mtime, and permission bits, and more are copied
+        to the new file. Default is True.
+
+    See also: copy_and_delete_file(), rename_file()
+    """
+    # Check input.
+    input_dir_body_ext = norm_path(input_dir_body_ext)
+    output_dir = norm_path(output_dir)
+    if os.path.isdir(input_dir_body_ext):
+        lt.error_and_raise(
+            RuntimeError,
+            "ERROR: In copy_file(), requested input path exists and is a directory: " + str(input_dir_body_ext),
+        )
+    if not os.path.isfile(input_dir_body_ext):
+        lt.error_and_raise(
+            RuntimeError,
+            "ERROR: In copy_file(), requested input file to copy does not exist: " + str(input_dir_body_ext),
+        )
+    if os.path.isfile(output_dir):
+        lt.error_and_raise(
+            RuntimeError, "ERROR: In copy_file(), requested output path exists and is a file: " + str(output_dir)
+        )
+    if not os.path.isdir(output_dir):
+        lt.error_and_raise(
+            RuntimeError, "ERROR: In copy_file(), requested output directory does not exist: " + str(output_dir)
+        )
+    # Assemble the output file path.
+    if output_body_ext == None:
+        input_body_ext = body_ext_given_file_dir_body_ext(input_dir_body_ext)
+        output_body_ext = input_body_ext
+    output_dir_body_ext = join(output_dir, output_body_ext)
+    # Check output.
+    if file_exists(output_dir_body_ext):
+        lt.error_and_raise(
+            FileExistsError, "ERROR: In copy_file(), requested output file already exists: " + str(output_dir_body_ext)
+        )
+
+    # Copy the file.
+    if input_dir_body_ext == output_dir_body_ext:
+        return output_body_ext
+    shutil.copyfile(input_dir_body_ext, output_dir_body_ext)
+    if copystat:
+        shutil.copystat(input_dir_body_ext, output_dir_body_ext)
+
+    # Verify the copy
+    if not os.path.exists(output_dir_body_ext):
+        lt.error_and_raise(
+            FileNotFoundError,
+            f"Error: In copy_file(), failed to find output file after copy: '{input_dir_body_ext}' --> '{output_dir_body_ext}'",
+        )
+
+    return output_body_ext
+
+
+def get_temporary_file(suffix: str = None, dir: str = None, text: bool = True) -> tuple[int, str]:
+    """
+    Creates a temporary file to write to. Example usage::
+
+        fd, fname = ft.get_temporary_file()
+        try:
+            with open(fd, 'w') as fout:
+                fout.write("foo")
+            ...
+        finally:
+            ft.delete_file(fname)
+
+    Args:
+    -----
+        - suffix (str): Suffix of the file name. Be sure to include the leading "." for file extension suffixes.
+        - dir (str): Where to save the temporary file with the list of frame names.
+                     Defaults to the opencsp_temporary_dir if writable, or else the home directory if writable, or else /tmp.
+        - text (bool): True to open the file in text mode. False to open it in byte mode.
+
+    Returns:
+    --------
+        - int: The file descriptor for the new file.
+        - str: The path_name_ext of the new file.
+    """
+    # import here to reduce import loops possibilities
+    import opencsp.common.lib.opencsp_path.opencsp_root_path as orp
+    import opencsp.common.lib.tool.system_tools as st
+
+    default_possible_dirs = [orp.opencsp_temporary_dir(), os.path.expanduser("~"), tempfile.gettempdir()]
+    possible_dirs = [dir] if dir != None else default_possible_dirs
+    success = False
+
+    for dirname in possible_dirs:
+        fd, fname = -1, ""
+        try:
+            fd, fname = tempfile.mkstemp(suffix=suffix, dir=dirname, text=text)
+        except FileNotFoundError:
+            continue
+        success = True
+        break
+
+    if not success:
+        raise FileNotFoundError(f"Could not create a tempory file in the directory '{dirname}'!")
+    return fd, fname
+
+
+def merge_files(in_files: list[str], out_file: str, overwrite=False, remove_in_files: bool = False):
+    """Merges the given files into a single file. The order of the input files
+    is preserved in the output file.
+
+    Args:
+        in_files (list[str]): A list of file path_name_exts to be merged
+        out_file (str): A file path_name_ext to merge into
+        overwrite (bool): If False, then check that out_file doesn't already exist, and error if it does. Defaults to False.
+        remove_in_files (bool): Remove the input files as they are added to the output file. Defaults to False.
+    """
+    if not overwrite:
+        if file_exists(out_file):
+            lt.error_and_raise(
+                RuntimeError, f'Error: in file_tools.merge_files: output file already exists "{out_file}"'
+            )
+    with open(out_file, "wb") as wfd:
+        for f in in_files:
+            with open(f, "rb") as fd:
+                shutil.copyfileobj(fd, wfd)
+            if remove_in_files:
+                os.remove(f)
+
+
+def convert_shortcuts_to_symlinks(dirname: str):
+    """
+    Convert Windows shortcut files (.lnk) in a specified directory to symbolic links.
+
+    This function scans the given directory for shortcut files and replaces them with
+    symbolic links pointing to the original target files or directories. It handles
+    nested shortcuts by recursively resolving the target paths.
+
+    Parameters
+    ----------
+    dirname : str
+        The path to the directory containing the shortcut files to be converted.
+
+    Raises
+    ------
+    FileExistsError
+        If a symbolic link with the same name already exists as a file or directory.
+    Exception
+        If there is an error reading a shortcut or creating a symbolic link.
+
+    Notes
+    -----
+    This function is designed to work on Windows systems only. It uses the
+    `win32com.client` module to interact with Windows shortcuts. If the function
+    is executed on a non-Windows system, it will log a debug message and exit without
+    performing any actions.
+
+    Examples
+    --------
+    >>> convert_shortcuts_to_symlinks("C:\\path\\to\\shortcuts")
+    """
+    # "ChatGPT 4o" assisted with generating this docstring.
+    if os.name == "nt":
+        # update dirname to use windows "\" seperators
+        dirname = norm_path(dirname)
+
+        # get a shell instance, to use for retrieving shortcut targets
+        import win32com.client
+
+        shell = win32com.client.Dispatch("WScript.Shell")
+
+        # convert all shortcuts in the given directory
+        for filename in os.listdir(dirname):
+            shortcut_dir_path_ext = os.path.join(dirname, filename)
+            if shortcut_dir_path_ext.endswith(".lnk"):
+                # Get the source path that the shortcut points to. Do this
+                # process recursively, in case the shortcut points to a shortcut
+                # points to shortcut...
+                source_path_name_ext = shortcut_dir_path_ext
+                while source_path_name_ext.endswith(".lnk"):
+                    try:
+                        source_path_name_ext = shell.CreateShortCut(shortcut_dir_path_ext).Targetpath
+                    except Exception as e:
+                        lt.error(f"Failed to read the shortcut {shortcut_dir_path_ext}")
+                        raise
+
+                # get the destination (link) path
+                _, shortcut_name, shortcut_ext = path_components(filename)
+                link_name_ext = shortcut_name + shortcut_ext
+                if link_name_ext.endswith(" - Shortcut.lnk"):
+                    link_name_ext = link_name_ext[: -len(" - Shortcut.lnk")]
+                elif link_name_ext.endswith(".lnk"):
+                    link_name_ext = link_name_ext[: -len(".lnk")]
+                link_path_name_ext = os.path.join(dirname, link_name_ext)
+                if os.path.islink(link_path_name_ext):
+                    lt.debug(f"In file_tools.convert_shortcuts(): link {link_path_name_ext} already exists")
+                    continue
+                elif file_exists(
+                    link_path_name_ext, error_if_exists_as_dir=False, follow_symlinks=True
+                ) or directory_exists(link_path_name_ext, error_if_exists_as_file=False, follow_symlinks=True):
+                    lt.error_and_raise(
+                        FileExistsError,
+                        "Error in file_tools.convert_shortcuts(): "
+                        + f"the destination symbolic link {link_path_name_ext} already exists as a file or directory!",
+                    )
+
+                # create the link
+                directory_flag = ""
+                if directory_exists(source_path_name_ext, error_if_exists_as_file=False, follow_symlinks=True):
+                    # is a directory
+                    directory_flag = "/D"
+                try:
+                    subt.run(f"mklink {directory_flag} {link_path_name_ext} {source_path_name_ext}")
+                except Exception as e:
+                    link_dir, link_name_ext, link_ext = path_components(link_path_name_ext)
+                    lt.error(
+                        f"Failed to create the symbolic link '{link_name_ext}{link_ext}' in '{link_dir}' to '{source_path_name_ext}'"
+                    )
+                    raise
+    else:
+        lt.debug("No shortcuts to convert. Shortcuts are only found on Windows.")
+
+
+# TEXT FILES
+
+
+def write_text_file(
+    description: str, output_dir: str, output_file_body: str, output_string_list: list[any], error_if_dir_not_exist=True
+) -> str:
+    """Writes a strings to a ".txt" file, with each string on a new line.
+
+    Parameters
+    ----------
+    description : str
+        Explanatory string to include in notification output.  None to skip.
+    output_dir : str
+        Which directory to write the file to.  See below if not exist.
+    output_file_body : str
+        Name of the file without an extension. A standard ".txt" extension will
+        be automatically appended.
+    output_string_list : list
+        List of values to write to the file, one per line. Newlines "\\n" will
+        be automatically appended to each line.
+    error_if_dir_not_exist : bool, optional
+        If True and output_dir doesn't exists, raise an error. If False, create
+        output_dir as necessary. By default True.
+
+    Returns
+    -------
+    output_dir_body_ext : str
+        The "path/name.ext" of the newly created file.
+    """
+    # Check status of output_dir.
+    if os.path.isfile(output_dir):
+        lt.error_and_raise(
+            FileExistsError,
+            "ERROR: In write_text_file(), requested output path exists and is a file: " + str(output_dir),
+        )
+    if error_if_dir_not_exist == True:
+        if not directory_exists(output_dir):
+            lt.error_and_raise(
+                FileNotFoundError,
+                "ERROR: In write_text_file(), requested output directory does not exist: " + str(output_dir),
+            )
+    else:
+        create_directories_if_necessary(output_dir)
+    # Write output file.
+    output_body_ext = convert_string_to_file_body(output_file_body) + ".txt"
+    output_dir_body_ext = os.path.join(output_dir, output_body_ext)
+    if description is not None:
+        print("Saving " + description + ": ", output_dir_body_ext)
+    with open(output_dir_body_ext, "w") as output_stream:
+        # Write strings.
+        for output_str in output_string_list:
+            output_stream.write(
+                str(output_str) + "\n"
+            )  # Call str, just in case somebody passes in a list of ints, etc.
+    # Return.
+    return output_dir_body_ext
+
+
+def read_text_file(input_dir_body_ext):
+    """
+    Reads a text file.
+    Assumes input file exists, and is a text file.
+    File extension may be arbitrary.
+    Returns a list of strings, one per line.  No parsing.
+    """
+    # Check input.
+    if not file_exists(input_dir_body_ext):
+        lt.error_and_raise(IOError, "ERROR: In read_text_file(), file does not exist: " + str(input_dir_body_ext))
+    # Open and read the file.
+    with open(input_dir_body_ext, newline="") as input_stream:
+        lines = input_stream.readlines()
+    return lines
+
+
+# CSV FILES
+
+
+def write_csv_file(
+    description,  # Explanatory string to include in notification output.  None to skip.
+    output_dir,  # Directory to write file.  See below if not exist.
+    output_file_body,  # Body of output filename; automatically appends ".csv" extension
+    heading_line,  # First line to write to file.  None to skip.
+    data_lines,  # Subsequent lines to write to file.
+    error_if_dir_not_exist=True,  # If True, error if not exist.  If False, create dir if necessary.
+    log_warning=True,
+):
+    """Deprecated. Use to_csv() instead, to better match naming in pandas.
+
+    Writes a ".csv" file with a heading line and subsequent data lines.
+    This implementation expects that each line is a simple string, with "," separators already added.
+    """
+    # TODO remove "write_csv_file" in favor of "to_csv" to match naming convention from pandas
+    if log_warning:
+        lt.info("'write_csv_file' is deprecated in favor of 'to_csv'")
+    return to_csv(description, output_dir, output_file_body, heading_line, data_lines, error_if_dir_not_exist)
+
+
+def to_csv(
+    description: str | None,
+    output_dir: str,
+    output_file_body: str,
+    heading_line: str | bool | None,
+    data_lines: list[str | csvi.CsvInterface],
+    error_if_dir_not_exist: bool = True,
+    overwrite=False,
+):
+    """Writes a ".csv" file with a heading line and subsequent data lines.
+
+    This implementation expects that each line is a simple string, with "," separators already added.
+
+    Parameters
+    ----------
+        description: str|None
+                     Explanatory string to include in notification output.  None to skip.
+        heading_line: str|None|True
+                      First line to write to file.  None to skip.  True to use data_lines[0].csv_header() for CsvInterface data types.
+        error_if_dir_not_exist: bool
+                                If True, error if not exist.  If False, create dir if necessary.
+    """
+    output_body_ext = convert_string_to_file_body(output_file_body) + ".csv"
+    output_dir_body_ext = join(output_dir, output_body_ext)
+
+    # Check status of output_dir.
+    if os.path.isfile(output_dir):
+        lt.error_and_raise(
+            RuntimeError, "ERROR: In write_csv_file(), requested output path exists and is a file: " + str(output_dir)
+        )
+    if error_if_dir_not_exist == True:
+        if not directory_exists(output_dir):
+            lt.error_and_raise(
+                RuntimeError,
+                "ERROR: In write_csv_file(), requested output directory does not exist: " + str(output_dir),
+            )
+    else:
+        create_directories_if_necessary(output_dir)
+
+    # Check status of output file
+    if file_exists(output_dir_body_ext):
+        if not overwrite:
+            lt.error_and_raise(
+                FileExistsError, f"The destination file for {description} ('{output_dir_body_ext}') already exists!"
+            )
+
+    # Write output file.
+    if description is not None:
+        lt.info("Saving " + description + ": " + output_dir_body_ext)
+    output_stream = open(output_dir_body_ext, "w")
+    # Write heading lines.
+    if heading_line == None:
+        pass
+    elif heading_line == True:
+        if len(data_lines) > 0 and isinstance(data_lines[0], csvi.CsvInterface):
+            output_stream.write(data_lines[0].csv_header() + "\n")
+        else:
+            output_stream.write("empty_csv_header\n")
+    else:
+        output_stream.write(heading_line + "\n")
+    # Write data rows.
+    if len(data_lines) > 0 and isinstance(data_lines[0], csvi.CsvInterface):
+        for data_line in data_lines:
+            output_stream.write(data_line.to_csv_line() + "\n")
+    else:
+        for data_line in data_lines:
+            output_stream.write(data_line + "\n")
+    output_stream.close()
+    # Return.
+    return output_dir_body_ext
+
+
+def read_csv_file(description, input_path, input_file_name, log_warning=True):
+    """Deprecated. Use from_csv() instead, to better match naming in pandas."""
+    if log_warning:
+        lt.info("'read_csv_file' is deprecated in favor of 'from_csv'")
+    return from_csv(description, input_path, input_file_name)
+
+
+def from_csv(description: str | None, input_path: str, input_file_name_ext: str):
+    """Reads a csv file and returns the rows, including the header row.
+
+    Concise example::
+
+        parser = scsv.SimpleCsv("example file", file_path, file_name_ext)
+        for row_dict in parser:
+            print(row_dict)
+
+    Verbose example::
+
+        lines = ft.from_csv("example file", file_path, file_name_ext)
+        header_row = lines[0]
+        cols = csv.CsvColumns.SimpleColumns(header_row)
+
+        data_rows = lines[1:]
+        for row in data_rows:
+            row_dict = cols.parse_data_row(row)
+            print(row_dict)
+
+    Parameters:
+    -----------
+        description (str): printed to the log
+        input_path (str): directory containing the file to read
+        input_file_name_ext (str): name and extension of the file to read
+
+    Returns:
+    --------
+        rows: list[list[str]]
+              All the rows from the csv file, split on the comma ',' delimeter."""
+    # In many cases this would be better to return as a Pandas data frame.  Pending future implementation.
+    # However, this version works well with csv files where row lengths are irregular.
+    # Consruct input file path and name.
+    input_path_file = os.path.join(input_path, input_file_name_ext)
+    if description is not None:
+        lt.info("Reading " + description + ": " + input_path_file + " ...")
+    # Read csv file.
+    data_rows: list[list[str]] = []
+    with open(input_path_file) as csvfile:
+        readCSV = csv.reader(csvfile, delimiter=",")
+        for row in readCSV:
+            data_rows.append(row)
+    return data_rows
+
+
+# DICTIONARY FILES
+
+
+# ?? SCAFFOLDING RCB -- THERE ARE SIMILAR ROUTINES IN dict_tools.py.  RESOLVE THIS INCONSISTENCY IN FILE PLACEMENT.
+def write_dict_file(
+    description,  # Explanatory string to include in notification output.  None to skip.
+    output_dir,  # Directory to write file.  See below if not exist.
+    output_body,  # Body of output filename; extension is ".csv"
+    output_dict,  # Dictionary to write.
+    decimal_places=9,  # Number of decimal places to write for floating-point values.
+    error_if_dir_not_exist=True,
+):  # If True, error if not exist.  If False, create dir if necessary.
+    """
+    Writes a dictionary to a ".csv" file, with a comma separating dictionary keys from values.
+    Calls str(value) on all dictionary values except floats.  For floats, writes a decimal
+    with the specified number of decimal places.
+    """
+    # Check status of output_dir.
+    if os.path.isfile(output_dir):
+        lt.error_and_raise(
+            RuntimeError, "ERROR: In write_dict_file(), requested output path exists and is a file: " + str(output_dir)
+        )
+    if error_if_dir_not_exist == True:
+        if not directory_exists(output_dir):
+            lt.error_and_raise(
+                RuntimeError,
+                "ERROR: In write_dict_file(), requested output directory does not exist: " + str(output_dir),
+            )
+    else:
+        create_directories_if_necessary(output_dir)
+
+    # Write output file.
+    output_body_ext = convert_string_to_file_body(output_body) + ".csv"
+    output_dir_body_ext = os.path.join(output_dir, output_body_ext)
+    if description != None:
+        print("Saving " + description + ": ", output_dir_body_ext)
+    output_stream = open(output_dir_body_ext, "w")
+    # Write dictionary data.
+    for key in output_dict.keys():
+        value = output_dict[key]
+        if isinstance(value, float):
+            format_str = "." + str(decimal_places) + "f"
+            value_str = ("{0:" + format_str + "}").format(value)
+        else:
+            value_str = str(value)
+        output_stream.write(str(key) + "," + value_str + "\n")
+    output_stream.close()
+    # Return.
+    return output_dir_body_ext
+
+
+def add_row_to_output_dict(input_row: tuple[any, any], output_dict: dict):
+    """Add the [key,value] to the given dictionary.
+
+    If either key or value is a string that can be represented as an integer, then
+    it is converted to an integer.
+
+    If the value is a string that can be represented as an float, then
+    it is converted to an float."""
+    # Check input.
+    if len(input_row) != 2:
+        lt.error_and_raise(
+            RuntimeError, "ERROR: In add_row_to_output_dict(), input row is not of length 2: ", input_row
+        )
+    # Fetch key and value strings read from file.
+    key_str = input_row[0]
+    value_str = input_row[1]
+    # Convert key string.
+    if mt.string_is_integer(key_str):
+        key = int(key_str)
+    else:
+        key = key_str
+    # Convert value string.
+    if mt.string_is_integer(value_str):
+        value = int(value_str)
+    elif mt.string_is_float(value_str):
+        value = float(value_str)
+    else:
+        value = value_str
+    # Add to dictionary.
+    output_dict[key] = value
+
+
+def read_dict(input_dict_dir_body_ext):
+    """
+    Reads a dictionary.
+    Assumes input file exists, is a csv file, and each row has two entries.
+    The first entry is the key, and the second entry is a value.
+    If the key can be parsed as an integer, it is converted to an integer object.
+    If the value can be parsed as a float or integer, it is converted to the corresponding
+    type; otherwise, the value is added to the dict as a literal string.
+    """
+    # Check input.
+    if not file_exists(input_dict_dir_body_ext):
+        lt.error_and_raise(RuntimeError, "ERROR: In read_dict(), file does not exist: " + str(input_dict_dir_body_ext))
+    input_dir, input_body, input_ext = path_components(input_dict_dir_body_ext)
+    if input_ext.lower() != ".csv":
+        lt.error_and_raise(
+            RuntimeError, "ERROR: In read_dict(), input file is not a csv file: " + str(input_dict_dir_body_ext)
+        )
+
+    # Open and read the file.
+    output_dict = {}
+    with open(input_dict_dir_body_ext, newline="") as input_stream:
+        reader = csv.reader(input_stream, delimiter=",")
+        for input_row in reader:
+            add_row_to_output_dict(input_row, output_dict)
+    return output_dict
+
+
+def write_json(
+    description: str | None, output_dir: str, output_file_body: str, output_object: any, error_if_dir_not_exist=True
+):
+    """
+    Like json.dump(output_object, output_file_body) but with a few more safety checks and automatic ".json" extension appending.
+
+    Parameters
+    ----------
+    description : str | None
+        A human-readable description of what this file is for, to be logged to the command line. If None, then no log is created.
+    output_dir : str
+        The destination directory for the file.
+    output_file_body : str
+        The destination name for the file. Should not include an extension. For example: "foo" is ok, but "foo.json" is not.
+    output_object : any
+        The object to be saved to the given file.
+    error_if_dir_not_exist : bool, optional
+        If True, then first check if the given output_dir exists. By default True.
+    """
+    # normalize input
+    output_name_ext = output_file_body
+    if not output_file_body.lower().endswith(".json"):
+        output_name_ext = output_name_ext + ".json"
+    output_path_name_ext = os.path.join(output_dir, output_name_ext)
+
+    # validate input
+    if error_if_dir_not_exist:
+        if not directory_exists(output_dir):
+            lt.error_and_raise(
+                FileNotFoundError, "Error in file_tools.write_json(): " + f"the directory {output_dir} does not exist!"
+            )
+    if file_exists(output_path_name_ext):
+        lt.error_and_raise(
+            FileExistsError, "Error in file_tools.write_json(): " + f"the file {output_path_name_ext} already exists!"
+        )
+
+    # save the file
+    if description != None:
+        print("Saving " + description + ": ", output_path_name_ext)
+    with open(output_path_name_ext, "w") as fout:
+        json.dump(output_object, fout)
+
+
+def read_json(description: str | None, input_dir: str, input_file_body_ext: str) -> any:
+    """
+    Like json.loads(file_contents) but with more safety checks, and ignoring any lines starting with "//" as comments.
+
+    Parameters
+    ----------
+    description : str | None
+        A human-readable description of what this file is for, to be logged to the command line. If None, then doesn't log.
+    input_dir : str
+        The source directory where the file exists.
+    input_file_body_ext : str
+        The source name+ext of the file. For example "foo.json".
+
+    Returns
+    -------
+    any
+        The json-parsed contents of the file.
+    """
+    # TODO should we switch to https://pypi.org/project/pyjson5/? I'm not doing that now, because it would mean another
+    # dependency, and this is good enough for now.
+
+    # normalize input
+    input_path_name_ext = os.path.join(input_dir, input_file_body_ext)
+
+    # validate input
+    if not file_exists(input_path_name_ext):
+        lt.error_and_raise(
+            FileNotFoundError, "Error in file_tools.read_json(): " + f"the file {input_path_name_ext} does not exist!"
+        )
+
+    # read the file
+    if description is not None:
+        lt.info("Reading " + description + ": " + input_path_name_ext + " ...")
+    with open(input_path_name_ext, "r") as fin:
+        lines = fin.readlines()
+    lines = map(lambda l: "" if l.strip().startswith("//") else l, lines)
+    return json.loads("\n".join(lines))
+
+
+# PICKLE FILES
+
+# def write_pickle_file(description,                   # Explanatory string to include in notification output.  None to skip.
+#                       output_dir,                    # Directory to write file.  See below if not exist.
+#                       output_file_body,              # Body of output filename; extension is ".csv"
+#                       output_object,                 # Object to write; must be able to be pickled (see docs).
+#                       error_if_dir_not_exist=True):  # If True, error if not exist.  If False, create dir if necessary.
+#     """
+#     Writes a Python object to a ".pkl" file.
+#     For background, see https://wiki.python.org/moin/UsingPickle.
+#     """
+#     # Check status of output_dir.
+#     if os.path.isfile(output_dir):
+#         print('ERROR: In write_pickle_file(), requested output path exists and is a file: ' + str(output_dir))
+#         assert False
+#     if error_if_dir_not_exist == True:
+#         if not directory_exists(output_dir):
+#             print('ERROR: In write_pickle_file(), requested output directory does not exist: ' + str(output_dir))
+#             assert False
+#     else:
+#         create_directories_if_necessary(output_dir)
+#     # Write output file.
+#     output_body_ext = convert_string_to_file_body(output_file_body) + '.pkl'
+#     output_dir_body_ext = os.path.join(output_dir, output_body_ext)
+#     if description != None:
+#         print('Saving ' + description + ': ', output_dir_body_ext)
+#     output_stream = open(output_dir_body_ext, 'wb')
+#     # Write pickle.
+#     pickle.dump(output_object, output_stream)
+#     output_stream.close()
+#     # Return.
+#     return output_dir_body_ext
+
+
+# def read_pickle_file(input_dir_body_ext):
+#     """
+#     Reads a pickle file.
+#     Assumes input file exists, and is a pickle file.
+#     File extension may be arbitrary.
+#     Returns the pickled Python object.
+#     """
+#     # Check input.
+#     if not file_exists(input_dir_body_ext):
+#         print('ERROR: In read_pickle_file(), file does not exist: ' + str(input_dir_body_ext))
+#         assert False
+#     # Open and read the file.
+#     with open(input_dir_body_ext, 'rb') as input_stream:
+#         object = pickle.load(input_stream)
+#     return object
+
+
+if __name__ == "__main__":
+    print("directories_with_no_leading_underscore('.') = ", directories_with_no_leading_underscore("."))