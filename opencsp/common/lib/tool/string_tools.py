"""
Files for string manipulation.
"""

import re


def add_to_last_sentence(base: str, add: str) -> str:
    """
    Adds "add" string to "base" string, inserting before final period if present.

    Example 1:
        base:  "My initial caption."
        add:   ", plus more"
        -->    "My initial caption, plus more."

    Example 2:
        base:  "Characters ABC"
        add:   "DEF"
        -->    "Characters ABCDEF"
    """
    if len(base) == 0:
        return add
    elif base[-1] != ".":
        return base + add
    else:
<<<<<<< HEAD
        return base[0:-1] + add + '.'


def camel_case_split(to_split: str) -> list[str]:
    """
    Splits the given string into pieces at leading uppercase letters.

    For example::

        camel_case_split("TheABCsOfPython")
        # ['The', 'ABCs', 'Of', 'Python']

    Parameters
    ----------
    to_split : str
        The CamelCase string to be split

    Returns
    -------
    list[str]
        The to_split string, split into camel case sections.
    """
    return re.findall(r'([a-z]+|[A-Z]+[^A-Z]+)', to_split)

=======
        return base[0:-1] + add + "."

>>>>>>> 0599d336
<|MERGE_RESOLUTION|>--- conflicted
+++ resolved
@@ -1,55 +1,49 @@
-"""
-Files for string manipulation.
-"""
-
-import re
-
-
-def add_to_last_sentence(base: str, add: str) -> str:
-    """
-    Adds "add" string to "base" string, inserting before final period if present.
-
-    Example 1:
-        base:  "My initial caption."
-        add:   ", plus more"
-        -->    "My initial caption, plus more."
-
-    Example 2:
-        base:  "Characters ABC"
-        add:   "DEF"
-        -->    "Characters ABCDEF"
-    """
-    if len(base) == 0:
-        return add
-    elif base[-1] != ".":
-        return base + add
-    else:
-<<<<<<< HEAD
-        return base[0:-1] + add + '.'
-
-
-def camel_case_split(to_split: str) -> list[str]:
-    """
-    Splits the given string into pieces at leading uppercase letters.
-
-    For example::
-
-        camel_case_split("TheABCsOfPython")
-        # ['The', 'ABCs', 'Of', 'Python']
-
-    Parameters
-    ----------
-    to_split : str
-        The CamelCase string to be split
-
-    Returns
-    -------
-    list[str]
-        The to_split string, split into camel case sections.
-    """
-    return re.findall(r'([a-z]+|[A-Z]+[^A-Z]+)', to_split)
-
-=======
-        return base[0:-1] + add + "."
-
->>>>>>> 0599d336
+"""
+Files for string manipulation.
+"""
+
+import re
+
+
+def add_to_last_sentence(base: str, add: str) -> str:
+    """
+    Adds "add" string to "base" string, inserting before final period if present.
+
+    Example 1:
+        base:  "My initial caption."
+        add:   ", plus more"
+        -->    "My initial caption, plus more."
+
+    Example 2:
+        base:  "Characters ABC"
+        add:   "DEF"
+        -->    "Characters ABCDEF"
+    """
+    if len(base) == 0:
+        return add
+    elif base[-1] != ".":
+        return base + add
+    else:
+        return base[0:-1] + add + '.'
+
+
+def camel_case_split(to_split: str) -> list[str]:
+    """
+    Splits the given string into pieces at leading uppercase letters.
+
+    For example::
+
+        camel_case_split("TheABCsOfPython")
+        # ['The', 'ABCs', 'Of', 'Python']
+
+    Parameters
+    ----------
+    to_split : str
+        The CamelCase string to be split
+
+    Returns
+    -------
+    list[str]
+        The to_split string, split into camel case sections.
+    """
+    return re.findall(r'([a-z]+|[A-Z]+[^A-Z]+)', to_split)