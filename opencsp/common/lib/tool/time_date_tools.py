--- conflicted
+++ resolved
@@ -1,462 +1,391 @@
-"""
-
-Convenience functions for manipulating time and dates.
-
-
-
-"""
-
-import dateutil.tz as dtz
-from datetime import date, time, datetime, timezone, timedelta
-import pytz
-import time
-
-import opencsp.common.lib.tool.log_tools as lt
-
-tdt_ignore_legacy = False
-
-
-def print_current_date_time() -> None:
-    """
-    Print the current date and time to the log.
-
-    Returns
-    -------
-    None
-    """
-    # "ChatGPT 4o" assisted with generating this docstring.
-    lt.info("Current Date and Time =" + current_date_time_string())
-
-
-def print_current_date() -> None:
-    """
-    Print the current date to the log.
-
-    Returns
-    -------
-    None
-    """
-    # "ChatGPT 4o" assisted with generating this docstring.
-    lt.info("Current Date =" + current_date_string())
-
-
-def print_current_time() -> None:
-    """
-    Print the current time to the log.
-
-    Returns
-    -------
-    None
-    """
-    # "ChatGPT 4o" assisted with generating this docstring.
-    lt.info("Current Time =" + current_time_string())
-
-
-def current_date_time_string() -> str:
-<<<<<<< HEAD
-    """%Y-%m-%d %H:%M:%S"""
-    now = datetime.now()
-    return current_date_string(now.date()) + ' ' + current_time_string(now.time())
-
-
-def current_date_string(now: date = None) -> str:
-    """%Y-%m-%d"""
-    if now is None:
-        now = datetime.now().date()
-    current_date_str = now.strftime('%Y-%m-%d')
-    return current_date_str
-
-
-def current_time_string(now: time = None) -> str:
-    """%H:%M:%S"""
-    if now is None:
-        now = datetime.now().time()
-    current_time_str = now.strftime('%H:%M:%S')
-=======
-    """
-    Get the current date and time as a formatted string.
-
-    The format of the string is "%Y-%m-%d %H:%M:%S".
-
-    Returns
-    -------
-    str
-        The current date and time as a string.
-    """
-    # "ChatGPT 4o" assisted with generating this docstring.
-    return current_date_string() + ' ' + current_time_string()
-
-
-def current_date_string() -> str:
-    """
-    Get the current date as a formatted string.
-
-    The format of the string is "%Y-%m-%d".
-
-    Returns
-    -------
-    str
-        The current date as a string.
-    """
-    # "ChatGPT 4o" assisted with generating this docstring.
-    now = datetime.now()
-    current_date_str = now.strftime("%Y-%m-%d")
-    return current_date_str
-
-
-def current_time_string() -> str:
-    """
-    Get the current time as a formatted string.
-
-    The format of the string is "%H:%M:%S".
-
-    Returns
-    -------
-    str
-        The current time as a string.
-    """
-    # "ChatGPT 4o" assisted with generating this docstring.
-    now = datetime.now()
-    current_time_str = now.strftime("%H:%M:%S")
->>>>>>> 0599d336
-    return current_time_str
-
-
-def date_string_forfile(d: date) -> str:
-    """%Y%m%d"""
-    date_str = d.strftime('%Y%m%d')
-    return date_str
-
-
-def current_date_string_forfile() -> str:
-    """
-    Get the current date as a formatted string suitable for filenames.
-
-    The format of the string is "%Y%m%d".
-
-    Returns
-    -------
-    str
-        The current date as a string suitable for use in filenames.
-    """
-    # "ChatGPT 4o" assisted with generating this docstring.
-    now = datetime.now()
-<<<<<<< HEAD
-    current_date_str = date_string_forfile(now.date())
-=======
-    current_date_str = now.strftime("%Y%m%d")
->>>>>>> 0599d336
-    return current_date_str
-
-
-def time_string_forfile(t: time) -> str:
-    """%H%M%S"""
-    time_str = t.strftime('%H%M%S')
-    return time_str
-
-
-def current_time_string_forfile() -> str:
-    """
-    Get the current time as a formatted string suitable for filenames.
-
-    The format of the string is "%H%M%S".
-
-    Returns
-    -------
-    str
-        The current time as a string suitable for use in filenames.
-    """
-    # "ChatGPT 4o" assisted with generating this docstring.
-    now = datetime.now()
-<<<<<<< HEAD
-    current_time_str = time_string_forfile(now.time())
-=======
-    current_time_str = now.strftime("%H%M%S")
->>>>>>> 0599d336
-    return current_time_str
-
-
-def date_time_string_forfile(dt: datetime) -> str:
-    """%Y%m%d_%H%M%S"""
-    return date_string_forfile(dt.date()) + '_' + time_string_forfile(dt.time())
-
-
-def current_date_time_string_forfile() -> str:
-<<<<<<< HEAD
-    """%Y%m%d_%H%M%S"""
-    now = datetime.now()
-    return date_time_string_forfile(now)
-=======
-    """
-    Get the current date and time as a formatted string suitable for filenames.
-
-    The format of the string is "%Y%m%d_%H%M%S".
-
-    Returns
-    -------
-    str
-        The current date and time as a string suitable for use in filenames.
-    """
-    # "ChatGPT 4o" assisted with generating this docstring.
-    return current_date_string_forfile() + '_' + current_time_string_forfile()
->>>>>>> 0599d336
-
-
-def current_time() -> float:
-    """
-    Get the current time in seconds since the epoch.
-
-    Returns
-    -------
-    float
-        The current time in seconds since the epoch (Unix time).
-    """
-    # "ChatGPT 4o" assisted with generating this docstring.
-    return time.time()
-
-
-def elapsed_time_since_start_sec(start_time: float) -> float:
-    """
-    Calculate the elapsed time in seconds since a given start time.
-
-    Parameters
-    ----------
-    start_time : float
-        The start time in seconds since the epoch.
-
-    Returns
-    -------
-    float
-        The elapsed time in seconds since the start time.
-    """
-    # "ChatGPT 4o" assisted with generating this docstring.
-    return time.time() - start_time
-
-
-def to_datetime(ymdhmsz: list[int, int, int, int, int, float, int] | datetime):
-    """Converts from a list of [year,month,day,hour,minute,second,utcoffset] to a datetime instance"""
-    if isinstance(ymdhmsz, datetime):
-        return ymdhmsz
-    if len(ymdhmsz) != 7:
-        raise RuntimeError(f"Unexpected datetime representation for the input list {ymdhmsz}!")
-    tzinfo = timezone(timedelta(hours=ymdhmsz[6]))
-    return datetime(ymdhmsz[0], ymdhmsz[1], ymdhmsz[2], ymdhmsz[3], ymdhmsz[4], ymdhmsz[5], tzinfo=tzinfo)
-
-
-def from_datetime(dt: datetime) -> list[int, int, int, int, int, float, int]:
-    """Converts from a datetime instance to a list of [year,month,day,hour,minute,second,utcoffset]"""
-    tzdelta: timedelta = dt.utcoffset()
-    utcoffset = int(tzdelta.total_seconds() / 3600)
-    return [dt.year, dt.month, dt.day, dt.hour, dt.minute, dt.second, utcoffset]
-
-
-def tz(name_or_offset: str | float | timedelta):
-    """Create a timezone based off of the name ("US/Mountain"), the
-    short name ("MDT" or "MST"), the UTC offset (-6), or the UTC
-    timedelta offset (datetime.timedelta(hours=-6))."""
-    if isinstance(name_or_offset, timedelta):
-        return timezone(name_or_offset)
-    if isinstance(name_or_offset, int) | isinstance(name_or_offset, float):
-        return timezone(timedelta(hours=name_or_offset))
-
-    name: str = name_or_offset
-    name_l = name_or_offset.lower()
-
-    # try to match by whole name
-    for name in pytz.common_timezones:
-        if name.lower() == name_l:
-            return dtz.gettz(name)
-
-    # try to match by partial name
-    partial_matches: list[str] = []
-    for name in pytz.common_timezones:
-        if name_l in name.lower():
-            partial_matches.append(name)
-    if len(partial_matches) == 1:
-        return dtz.gettz(partial_matches[0])
-    elif len(partial_matches > 1):
-        lt.error_and_raise(
-            RuntimeError,
-            f"Error: in time_date_tools.tz(), ambiguous timezone name {name} has multiple possible matches: {partial_matches}",
-        )
-
-    # try to match by shorthand names
-    now = datetime.now()
-    for name in pytz.common_timezones:
-        tz = dtz.gettz(name)
-        if name_l == tz.tzname(now).lower():
-            return tz
-
-    # failed to match
-    lt.error_and_raise(RuntimeError, f"Error: in time_date_tools.tz(), failed to find a timezone with the name {name}")
-
-
-def add_seconds_to_ymdhmsz(
-    ymdhmsz: list[int, int, int, int, int, float, int], time_sec: float, ignore_legacy=None
-) -> list[int, int, int, int, int, float, int]:
-    """
-    Add a specified number of seconds to a date and time represented as a list.
-
-    The input list is expected to be in the format:
-    [year, month, day, hour, minute, second, zone].
-
-    Parameters
-    ----------
-    ymdhmsz : list[int, int, int, int, int, float, int]
-        A list representing the date and time, where:
-        - year (int): The year.
-        - month (int): The month (1-12).
-        - day (int): The day of the month (1-31).
-        - hour (int): The hour (0-23).
-        - minute (int): The minute (0-59).
-        - second (float): The second (0-59.999...).
-        - zone (int): The time zone offset.
-    time_sec : float
-        The number of seconds to add to the date and time.
-    ignore_legacy : bool, optional
-        If set to False, a warning message will be printed indicating that this function is a legacy function.
-
-    Returns
-    -------
-    list[int, int, int, int, int, float, int]
-        A new list representing the updated date and time after adding the specified seconds.
-
-    Raises
-    ------
-    AssertionError
-        If rolling over a day boundary is not implemented.
-
-    Notes
-    -----
-    This function currently does not handle rolling over a day boundary or month boundary.
-
-    Examples
-    --------
-    >>> add_seconds_to_ymdhmsz([2023, 3, 15, 12, 30, 45.0, 0], 30)
-    [2023, 3, 15, 12, 31, 15.0, 0]
-    """
-    # "ChatGPT 4o" assisted with generating this docstring.
-    ignore_legacy = tdt_ignore_legacy if (ignore_legacy == None) else ignore_legacy
-    if ignore_legacy == False:
-        print(
-            'subtract_seconds_from_ymdhmsz is a legacy function. Consider using "to_datetime() + datetime.timedelta(0,s)" instead'
-        )
-    # Parse the ymdhmsz object.
-    year = ymdhmsz[0]
-    month = ymdhmsz[1]
-    day = ymdhmsz[2]
-    hour = ymdhmsz[3]
-    minute = ymdhmsz[4]
-    second = ymdhmsz[5]
-    zone = ymdhmsz[6]
-    # Add the given seconds, rolling over as necessary.
-    if (second + time_sec) <= 60:
-        second += time_sec
-    else:
-        if minute < 59:
-            minute += 1
-            second -= 60
-            second += time_sec
-        else:
-            if hour < 23:
-                hour += 1
-                minute -= 60
-                minute += 1
-                second -= 60
-                second += time_sec
-            else:
-                print("ERROR: In add_seconds_to_ymdhms(), rolling over a day boundary not implemented yet.")
-                assert False
-    # Return.
-    return [year, month, day, hour, minute, second, zone]
-
-
-def subtract_seconds_from_ymdhmsz(
-    ymdhmsz: list[int, int, int, int, int, float, int], time_sec: float, ignore_legacy=None
-) -> list[int, int, int, int, int, float, int]:
-    """
-    Subtract a specified number of seconds from a date and time represented as a list.
-
-    The input list is expected to be in the format:
-    [year, month, day, hour, minute, second, zone].
-
-    Parameters
-    ----------
-    ymdhmsz : list[int, int, int, int, int, float, int]
-        A list representing the date and time, where:
-        - year (int): The year.
-        - month (int): The month (1-12).
-        - day (int): The day of the month (1-31).
-        - hour (int): The hour (0-23).
-        - minute (int): The minute (0-59).
-        - second (float): The second (0-59.999...).
-        - zone (int): The time zone offset.
-    time_sec : float
-        The number of seconds to subtract from the date and time.
-    ignore_legacy : bool, optional
-        If set to False, a warning message will be printed indicating that this function is a legacy function.
-
-    Returns
-    -------
-    list[int, int, int, int, int, float, int]
-        A new list representing the updated date and time after subtracting the specified seconds.
-
-    Raises
-    ------
-    AssertionError
-        If rolling over a month boundary is not implemented.
-
-    Notes
-    -----
-    This function currently does not handle rolling over a month boundary.
-
-    Examples
-    --------
-    >>> subtract_seconds_from_ymdhmsz([2023, 3, 15, 12, 30, 45.0, 0], 30)
-    [2023, 3, 15, 12, 30, 15.0, 0]
-    """
-    # "ChatGPT 4o" assisted with generating this docstring.
-    ignore_legacy = tdt_ignore_legacy if (ignore_legacy == None) else ignore_legacy
-    if ignore_legacy == False:
-        print(
-            'subtract_seconds_from_ymdhmsz is a legacy function. Consider using "to_datetime() - datetime.timedelta(0,s)" instead'
-        )
-    # Parse the ymdhmsz object.
-    year = ymdhmsz[0]
-    month = ymdhmsz[1]
-    day = ymdhmsz[2]
-    hour = ymdhmsz[3]
-    minute = ymdhmsz[4]
-    second = ymdhmsz[5]
-    zone = ymdhmsz[6]
-    # Subtract the given seconds, rolling over as necessary.
-    if time_sec <= second:
-        second -= time_sec
-    else:
-        if minute >= 1:
-            minute -= 1
-            second += 60
-            second -= time_sec
-        else:
-            if hour >= 1:
-                hour -= 1
-                minute += 60
-                minute -= 1
-                second += 60
-                second -= time_sec
-            else:
-                if day >= 1:
-                    day -= 1
-                    hour += 24
-                    hour -= 1
-                    minute += 60
-                    minute -= 1
-                    second += 60
-                    second -= time_sec
-                else:
-                    print(
-                        "ERROR: In subtract_seconds_from_ymdhms(), rolling over a month boundary not implemented yet."
-                    )
-                    assert False
-    # Return.
-    return [year, month, day, hour, minute, second, zone]
+"""
+
+Convenience functions for manipulating time and dates.
+
+
+
+"""
+
+import dateutil.tz as dtz
+from datetime import date, time, datetime, timezone, timedelta
+import pytz
+import time
+
+import opencsp.common.lib.tool.log_tools as lt
+
+tdt_ignore_legacy = False
+
+
+def print_current_date_time() -> None:
+    """
+    Print the current date and time to the log.
+
+    Returns
+    -------
+    None
+    """
+    # "ChatGPT 4o" assisted with generating this docstring.
+    lt.info("Current Date and Time =" + current_date_time_string())
+
+
+def print_current_date() -> None:
+    """
+    Print the current date to the log.
+
+    Returns
+    -------
+    None
+    """
+    # "ChatGPT 4o" assisted with generating this docstring.
+    lt.info("Current Date =" + current_date_string())
+
+
+def print_current_time() -> None:
+    """
+    Print the current time to the log.
+
+    Returns
+    -------
+    None
+    """
+    # "ChatGPT 4o" assisted with generating this docstring.
+    lt.info("Current Time =" + current_time_string())
+
+
+def current_date_time_string() -> str:
+    """%Y-%m-%d %H:%M:%S"""
+    now = datetime.now()
+    return current_date_string(now.date()) + ' ' + current_time_string(now.time())
+
+
+def current_date_string(now: date = None) -> str:
+    """%Y-%m-%d"""
+    if now is None:
+        now = datetime.now().date()
+    current_date_str = now.strftime('%Y-%m-%d')
+    return current_date_str
+
+
+def current_time_string(now: time = None) -> str:
+    """%H:%M:%S"""
+    if now is None:
+        now = datetime.now().time()
+    current_time_str = now.strftime('%H:%M:%S')
+    return current_time_str
+
+
+def date_string_forfile(d: date) -> str:
+    """%Y%m%d"""
+    date_str = d.strftime('%Y%m%d')
+    return date_str
+
+
+def current_date_string_forfile() -> str:
+    """
+    Get the current date as a formatted string suitable for filenames.
+
+    The format of the string is "%Y%m%d".
+
+    Returns
+    -------
+    str
+        The current date as a string suitable for use in filenames.
+    """
+    # "ChatGPT 4o" assisted with generating this docstring.
+    now = datetime.now()
+    current_date_str = date_string_forfile(now.date())
+    return current_date_str
+
+
+def time_string_forfile(t: time) -> str:
+    """%H%M%S"""
+    time_str = t.strftime('%H%M%S')
+    return time_str
+
+
+def current_time_string_forfile() -> str:
+    """
+    Get the current time as a formatted string suitable for filenames.
+
+    The format of the string is "%H%M%S".
+
+    Returns
+    -------
+    str
+        The current time as a string suitable for use in filenames.
+    """
+    # "ChatGPT 4o" assisted with generating this docstring.
+    now = datetime.now()
+    current_time_str = time_string_forfile(now.time())
+    return current_time_str
+
+
+def date_time_string_forfile(dt: datetime) -> str:
+    """%Y%m%d_%H%M%S"""
+    return date_string_forfile(dt.date()) + '_' + time_string_forfile(dt.time())
+
+
+def current_date_time_string_forfile() -> str:
+    """%Y%m%d_%H%M%S"""
+    now = datetime.now()
+    return date_time_string_forfile(now)
+
+
+def current_time() -> float:
+    """
+    Get the current time in seconds since the epoch.
+
+    Returns
+    -------
+    float
+        The current time in seconds since the epoch (Unix time).
+    """
+    # "ChatGPT 4o" assisted with generating this docstring.
+    return time.time()
+
+
+def elapsed_time_since_start_sec(start_time: float) -> float:
+    """
+    Calculate the elapsed time in seconds since a given start time.
+
+    Parameters
+    ----------
+    start_time : float
+        The start time in seconds since the epoch.
+
+    Returns
+    -------
+    float
+        The elapsed time in seconds since the start time.
+    """
+    # "ChatGPT 4o" assisted with generating this docstring.
+    return time.time() - start_time
+
+
+def to_datetime(ymdhmsz: list[int, int, int, int, int, float, int] | datetime):
+    """Converts from a list of [year,month,day,hour,minute,second,utcoffset] to a datetime instance"""
+    if isinstance(ymdhmsz, datetime):
+        return ymdhmsz
+    if len(ymdhmsz) != 7:
+        raise RuntimeError(f"Unexpected datetime representation for the input list {ymdhmsz}!")
+    tzinfo = timezone(timedelta(hours=ymdhmsz[6]))
+    return datetime(ymdhmsz[0], ymdhmsz[1], ymdhmsz[2], ymdhmsz[3], ymdhmsz[4], ymdhmsz[5], tzinfo=tzinfo)
+
+
+def from_datetime(dt: datetime) -> list[int, int, int, int, int, float, int]:
+    """Converts from a datetime instance to a list of [year,month,day,hour,minute,second,utcoffset]"""
+    tzdelta: timedelta = dt.utcoffset()
+    utcoffset = int(tzdelta.total_seconds() / 3600)
+    return [dt.year, dt.month, dt.day, dt.hour, dt.minute, dt.second, utcoffset]
+
+
+def tz(name_or_offset: str | float | timedelta):
+    """Create a timezone based off of the name ("US/Mountain"), the
+    short name ("MDT" or "MST"), the UTC offset (-6), or the UTC
+    timedelta offset (datetime.timedelta(hours=-6))."""
+    if isinstance(name_or_offset, timedelta):
+        return timezone(name_or_offset)
+    if isinstance(name_or_offset, int) | isinstance(name_or_offset, float):
+        return timezone(timedelta(hours=name_or_offset))
+
+    name: str = name_or_offset
+    name_l = name_or_offset.lower()
+
+    # try to match by whole name
+    for name in pytz.common_timezones:
+        if name.lower() == name_l:
+            return dtz.gettz(name)
+
+    # try to match by partial name
+    partial_matches: list[str] = []
+    for name in pytz.common_timezones:
+        if name_l in name.lower():
+            partial_matches.append(name)
+    if len(partial_matches) == 1:
+        return dtz.gettz(partial_matches[0])
+    elif len(partial_matches > 1):
+        lt.error_and_raise(
+            RuntimeError,
+            f"Error: in time_date_tools.tz(), ambiguous timezone name {name} has multiple possible matches: {partial_matches}",
+        )
+
+    # try to match by shorthand names
+    now = datetime.now()
+    for name in pytz.common_timezones:
+        tz = dtz.gettz(name)
+        if name_l == tz.tzname(now).lower():
+            return tz
+
+    # failed to match
+    lt.error_and_raise(RuntimeError, f"Error: in time_date_tools.tz(), failed to find a timezone with the name {name}")
+
+
+def add_seconds_to_ymdhmsz(
+    ymdhmsz: list[int, int, int, int, int, float, int], time_sec: float, ignore_legacy=None
+) -> list[int, int, int, int, int, float, int]:
+    """
+    Add a specified number of seconds to a date and time represented as a list.
+
+    The input list is expected to be in the format:
+    [year, month, day, hour, minute, second, zone].
+
+    Parameters
+    ----------
+    ymdhmsz : list[int, int, int, int, int, float, int]
+        A list representing the date and time, where:
+        - year (int): The year.
+        - month (int): The month (1-12).
+        - day (int): The day of the month (1-31).
+        - hour (int): The hour (0-23).
+        - minute (int): The minute (0-59).
+        - second (float): The second (0-59.999...).
+        - zone (int): The time zone offset.
+    time_sec : float
+        The number of seconds to add to the date and time.
+    ignore_legacy : bool, optional
+        If set to False, a warning message will be printed indicating that this function is a legacy function.
+
+    Returns
+    -------
+    list[int, int, int, int, int, float, int]
+        A new list representing the updated date and time after adding the specified seconds.
+
+    Raises
+    ------
+    AssertionError
+        If rolling over a day boundary is not implemented.
+
+    Notes
+    -----
+    This function currently does not handle rolling over a day boundary or month boundary.
+
+    Examples
+    --------
+    >>> add_seconds_to_ymdhmsz([2023, 3, 15, 12, 30, 45.0, 0], 30)
+    [2023, 3, 15, 12, 31, 15.0, 0]
+    """
+    # "ChatGPT 4o" assisted with generating this docstring.
+    ignore_legacy = tdt_ignore_legacy if (ignore_legacy == None) else ignore_legacy
+    if ignore_legacy == False:
+        print(
+            'subtract_seconds_from_ymdhmsz is a legacy function. Consider using "to_datetime() + datetime.timedelta(0,s)" instead'
+        )
+    # Parse the ymdhmsz object.
+    year = ymdhmsz[0]
+    month = ymdhmsz[1]
+    day = ymdhmsz[2]
+    hour = ymdhmsz[3]
+    minute = ymdhmsz[4]
+    second = ymdhmsz[5]
+    zone = ymdhmsz[6]
+    # Add the given seconds, rolling over as necessary.
+    if (second + time_sec) <= 60:
+        second += time_sec
+    else:
+        if minute < 59:
+            minute += 1
+            second -= 60
+            second += time_sec
+        else:
+            if hour < 23:
+                hour += 1
+                minute -= 60
+                minute += 1
+                second -= 60
+                second += time_sec
+            else:
+                print("ERROR: In add_seconds_to_ymdhms(), rolling over a day boundary not implemented yet.")
+                assert False
+    # Return.
+    return [year, month, day, hour, minute, second, zone]
+
+
+def subtract_seconds_from_ymdhmsz(
+    ymdhmsz: list[int, int, int, int, int, float, int], time_sec: float, ignore_legacy=None
+) -> list[int, int, int, int, int, float, int]:
+    """
+    Subtract a specified number of seconds from a date and time represented as a list.
+
+    The input list is expected to be in the format:
+    [year, month, day, hour, minute, second, zone].
+
+    Parameters
+    ----------
+    ymdhmsz : list[int, int, int, int, int, float, int]
+        A list representing the date and time, where:
+        - year (int): The year.
+        - month (int): The month (1-12).
+        - day (int): The day of the month (1-31).
+        - hour (int): The hour (0-23).
+        - minute (int): The minute (0-59).
+        - second (float): The second (0-59.999...).
+        - zone (int): The time zone offset.
+    time_sec : float
+        The number of seconds to subtract from the date and time.
+    ignore_legacy : bool, optional
+        If set to False, a warning message will be printed indicating that this function is a legacy function.
+
+    Returns
+    -------
+    list[int, int, int, int, int, float, int]
+        A new list representing the updated date and time after subtracting the specified seconds.
+
+    Raises
+    ------
+    AssertionError
+        If rolling over a month boundary is not implemented.
+
+    Notes
+    -----
+    This function currently does not handle rolling over a month boundary.
+
+    Examples
+    --------
+    >>> subtract_seconds_from_ymdhmsz([2023, 3, 15, 12, 30, 45.0, 0], 30)
+    [2023, 3, 15, 12, 30, 15.0, 0]
+    """
+    # "ChatGPT 4o" assisted with generating this docstring.
+    ignore_legacy = tdt_ignore_legacy if (ignore_legacy == None) else ignore_legacy
+    if ignore_legacy == False:
+        print(
+            'subtract_seconds_from_ymdhmsz is a legacy function. Consider using "to_datetime() - datetime.timedelta(0,s)" instead'
+        )
+    # Parse the ymdhmsz object.
+    year = ymdhmsz[0]
+    month = ymdhmsz[1]
+    day = ymdhmsz[2]
+    hour = ymdhmsz[3]
+    minute = ymdhmsz[4]
+    second = ymdhmsz[5]
+    zone = ymdhmsz[6]
+    # Subtract the given seconds, rolling over as necessary.
+    if time_sec <= second:
+        second -= time_sec
+    else:
+        if minute >= 1:
+            minute -= 1
+            second += 60
+            second -= time_sec
+        else:
+            if hour >= 1:
+                hour -= 1
+                minute += 60
+                minute -= 1
+                second += 60
+                second -= time_sec
+            else:
+                if day >= 1:
+                    day -= 1
+                    hour += 24
+                    hour -= 1
+                    minute += 60
+                    minute -= 1
+                    second += 60
+                    second -= time_sec
+                else:
+                    print(
+                        "ERROR: In subtract_seconds_from_ymdhms(), rolling over a month boundary not implemented yet."
+                    )
+                    assert False
+    # Return.
+    return [year, month, day, hour, minute, second, zone]