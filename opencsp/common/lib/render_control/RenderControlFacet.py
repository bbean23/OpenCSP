--- conflicted
+++ resolved
@@ -1,354 +1,347 @@
-<<<<<<< HEAD
-"""
-
-"""
-
-import copy
-
-import numpy as np
-
-=======
->>>>>>> 0599d336
-import opencsp.common.lib.render_control.RenderControlMirror as rcm
-import opencsp.common.lib.render_control.RenderControlPointSeq as rcps
-import opencsp.common.lib.render_control.RenderControlText as rctxt
-import opencsp.common.lib.render_control.RenderControlMirror as rcm
-
-
-# Constants
-DEFAULT_SURFACE_NORMAL_LENGTH = 2  # m
-DEFAULT_CORNER_NORMAL_LENGTH = 1  # m
-
-
-class RenderControlFacet:
-    """
-    Render control for heliostat facets.
-    """
-
-    def __init__(
-        self,
-        draw_centroid=False,
-        centroid_style=rcps.marker(),
-        draw_outline=True,
-        outline_style=rcps.outline(),
-        draw_fill=False,
-        fill_color=None,
-        draw_surface_normal=False,
-        surface_normal_length=4,
-        surface_normal_style=rcps.outline(),
-        surface_normal_base_style=rcps.marker(),
-        # draw_surface_normal_at_corners=False, # Unimplemented
-        # corner_normal_length=2,               # Unimplemented
-        # corner_normal_style=rcps.outline(),   # Unimplemented
-        # corner_normal_base_style=rcps.marker(), # Unimplemented
-        draw_name=False,
-        name_style=rctxt.default(color="k"),
-        draw_mirror_curvature=False,
-        mirror_styles=rcm.RenderControlMirror(),
-    ):
-        """
-        Render control for heliostat facets.
-
-        This class manages the rendering settings for heliostat facets, allowing customization
-        of various visual elements such as centroids, outlines, surface normals, and mirror curvature.
-
-        Parameters
-        ----------
-        draw_centroid : bool, optional
-            Whether to draw the centroid of the facet. By default, False.
-        centroid_style : object, optional
-            Style for the centroid marker. By default, rcps.marker().
-        draw_outline : bool, optional
-            Whether to draw the outline of the facet. By default, True.
-        outline_style : object, optional
-            Style for the outline. By default, rcps.outline().
-        draw_surface_normal : bool, optional
-            Whether to draw the surface normal. By default, False.
-        surface_normal_length : float, optional
-            Length of the surface normal. By default, 4.
-        surface_normal_style : object, optional
-            Style for the surface normal. By default, rcps.outline().
-        surface_normal_base_style : object, optional
-            Style for the base of the surface normal. By default, rcps.marker().
-        draw_name : bool, optional
-            Whether to draw the name of the facet. By default, False.
-        name_style : object, optional
-            Style for the name text. By default, rctxt.default(color='k').
-        draw_mirror_curvature : bool, optional
-            Whether to draw the curvature of the mirror. By default, False.
-        mirror_styles : object, optional
-            Styles for the mirror. By default, rcm.RenderControlMirror().
-        """
-        # "ChatGPT 4o" assisted with generating this docstring.
-        super(RenderControlFacet, self).__init__()
-
-        self.draw_centroid = draw_centroid
-        self.centroid_style = centroid_style
-        self.draw_outline = draw_outline
-        self.outline_style = outline_style
-        self._draw_fill = draw_fill
-        self._fill_color = fill_color
-        self.draw_surface_normal = draw_surface_normal
-        self.surface_normal_length = surface_normal_length
-        self.surface_normal_style = surface_normal_style
-        self.surface_normal_base_style = surface_normal_base_style
-        # self.draw_surface_normal_at_corners = draw_surface_normal_at_corners
-        # self.corner_normal_length = corner_normal_length
-        # self.corner_normal_style = corner_normal_style
-        # self.corner_normal_base_style = corner_normal_base_style
-        self.draw_name = draw_name
-        self.name_style = name_style
-        self.draw_mirror_curvature = draw_mirror_curvature
-        self.mirror_styles = mirror_styles
-
-        self._update_fill_color()
-
-    @property
-    def draw_fill(self):
-        return self._draw_fill
-
-    @draw_fill.setter
-    def draw_fill(self, val: bool):
-        self._draw_fill = val
-        self._update_fill_color()
-
-    @property
-    def fill_color(self):
-        if self._fill_color is not None:
-            return self._fill_color
-        else:
-            return self.outline_style.color
-
-    @fill_color.setter
-    def fill_color(self, val):
-        self._fill_color = val
-        self._update_fill_color()
-
-    def _update_fill_color(self):
-        if self._draw_fill:
-            if self.outline_style.color is None or np.any(self.outline_style.color != self.fill_color):
-                self.outline_style = copy.copy(self.outline_style)
-                self.outline_style.color = self.fill_color
-        else:
-            if self.outline_style.color is not None:
-                self.outline_style = copy.copy(self.outline_style)
-                self.outline_style.color = None
-
-    def style(self, imput_name: str):
-        """
-        Gets the style for the given name. Always returns self for the current implement.
-
-        Parameters
-        ----------
-        imput_name : str
-            The name to get the style for. Ignored in the current implementation.
-
-        Returns
-        -------
-        style : RenderControlFacet
-            The style associated with the name.
-        """
-        return self
-
-
-# COMMON CASES
-
-
-def default():
-    """
-    Create a default render control for heliostat facets.
-
-    This function returns a `RenderControlFacet` instance with default settings.
-
-    Returns
-    -------
-    RenderControlFacet
-        An instance of `RenderControlFacet` configured with default parameters.
-    """
-    # "ChatGPT 4o" assisted with generating this docstring.
-    return RenderControlFacet()
-
-
-def outline(color='k'):
-    """
-    Create a render control that displays only the outline of the facet.
-
-    This function returns a `RenderControlFacet` instance configured to draw the outline
-    without the centroid or surface normal.
-
-    Parameters
-    ----------
-    color : str, optional
-        Color of the outline. By default, 'k' (black).
-
-    Returns
-    -------
-    RenderControlFacet
-        An instance of `RenderControlFacet` configured to display only the outline.
-    """
-    # "ChatGPT 4o" assisted with generating this docstring.
-    return RenderControlFacet(
-        draw_centroid=False,
-        draw_outline=True,
-        outline_style=rcps.outline(color=color),
-        draw_surface_normal=False,
-        draw_name=False,
-    )
-
-
-def outline_thin(color="k", linewidth=0.5):
-    """
-    Create a render control that displays a thin outline of the facet.
-
-    This function returns a `RenderControlFacet` instance configured to draw a thin outline
-    of the facet without the centroid or surface normal.
-
-    Parameters
-    ----------
-    color : str, optional
-        Color of the outline. By default, 'k' (black).
-    linewidth : float, optional
-        Width of the outline line. By default, 0.5.
-
-    Returns
-    -------
-    RenderControlFacet
-        An instance of `RenderControlFacet` configured to display a thin outline.
-    """
-    # "ChatGPT 4o-mini" assisted with generating this docstring.
-    return RenderControlFacet(
-        draw_centroid=False,
-        draw_outline=True,
-        outline_style=rcps.outline(color=color, linewidth=linewidth),
-        draw_surface_normal=False,
-        draw_name=False,
-    )
-
-
-def outline_name(color='k'):
-    """
-    Create a render control that displays the outline and the name of the facet.
-
-    This function returns a `RenderControlFacet` instance configured to draw the outline
-    and the name of the facet.
-
-    Parameters
-    ----------
-    color : str, optional
-        Color of the outline and name. By default, 'k' (black).
-
-    Returns
-    -------
-    RenderControlFacet
-        An instance of `RenderControlFacet` configured to display the outline and name.
-    """
-    # "ChatGPT 4o" assisted with generating this docstring.
-    return RenderControlFacet(
-        draw_centroid=False,
-        draw_outline=True,
-        outline_style=rcps.outline(color=color),
-        draw_surface_normal=False,
-        draw_name=True,
-        name_style=rctxt.default(color=color),
-    )
-
-
-def normal_mirror_surface(color='k'):
-    """
-    Create a render control that displays the normal mirror surface.
-
-    This function returns a `RenderControlFacet` instance configured to draw the mirror curvature
-    without the centroid, outline, or surface normal.
-
-    Parameters
-    ----------
-    color : str, optional
-        Color of the outline. By default, 'k' (black).
-
-    Returns
-    -------
-    RenderControlFacet
-        An instance of `RenderControlFacet` configured to display the normal mirror surface.
-    """
-    # "ChatGPT 4o" assisted with generating this docstring.
-    return RenderControlFacet(
-        draw_centroid=False,
-        draw_outline=False,
-        outline_style=rcps.outline(color=color),
-        draw_surface_normal=False,
-        draw_name=False,
-        name_style=rctxt.default(color=color),
-        draw_mirror_curvature=True,
-        mirror_styles=rcm.normal_mirror(),
-    )
-
-
-def normal_outline(color='k'):
-    """
-    Create a render control that displays the normal and outline of the facet.
-
-    This function returns a `RenderControlFacet` instance configured to draw the outline
-    and the surface normal.
-
-    Parameters
-    ----------
-    color : str, optional
-        Color of the outline and surface normal. By default, 'k' (black).
-
-    Returns
-    -------
-    RenderControlFacet
-        An instance of `RenderControlFacet` configured to display the normal and outline.
-    """
-    # "ChatGPT 4o" assisted with generating this docstring.
-    return RenderControlFacet(
-        draw_centroid=False,
-        draw_outline=True,
-        outline_style=rcps.outline(color=color),
-        draw_surface_normal=True,
-        surface_normal_length=DEFAULT_SURFACE_NORMAL_LENGTH,
-        surface_normal_style=rcps.outline(color=color),
-        surface_normal_base_style=rcps.marker(color=color),
-        draw_name=False,
-    )
-
-
-def corner_normals_outline_NOTWORKING(color="k"):
-    return RenderControlFacet(
-        draw_centroid=False,
-        draw_outline=True,
-        outline_style=rcps.outline(color=color),
-        draw_surface_normal=False,
-        draw_surface_normal_at_corners=True,
-        corner_normal_length=DEFAULT_CORNER_NORMAL_LENGTH,
-        corner_normal_style=rcps.outline(color=color),
-        corner_normal_base_style=rcps.marker(color=color),
-        draw_name=False,
-    )
-
-
-def corner_normals_outline_name_NOTWORKING(color="k"):
-    return RenderControlFacet(
-        draw_centroid=False,
-        draw_outline=True,
-        outline_style=rcps.outline(color=color),
-        draw_surface_normal=False,
-        draw_surface_normal_at_corners=True,
-        corner_normal_length=DEFAULT_CORNER_NORMAL_LENGTH,
-        corner_normal_style=rcps.outline(color=color),
-        corner_normal_base_style=rcps.marker(color=color),
-        draw_name=True,
-        name_style=rctxt.default(color=color),
-    )
-
-
-def highlight_NOTWORKING(color="b"):
-    return RenderControlFacet(
-        centroid_style=rcps.marker(color=color),
-        outline_style=rcps.outline(color=color),
-        surface_normal_style=rcps.outline(color=color),
-        surface_normal_base_style=rcps.marker(color=color),
-        corner_normal_style=rcps.outline(color=color),
-        corner_normal_base_style=rcps.marker(color=color),
-        name_style=rctxt.default(color=color),
-    )
+import copy
+
+import numpy as np
+
+import opencsp.common.lib.render_control.RenderControlMirror as rcm
+import opencsp.common.lib.render_control.RenderControlPointSeq as rcps
+import opencsp.common.lib.render_control.RenderControlText as rctxt
+import opencsp.common.lib.render_control.RenderControlMirror as rcm
+
+
+# Constants
+DEFAULT_SURFACE_NORMAL_LENGTH = 2  # m
+DEFAULT_CORNER_NORMAL_LENGTH = 1  # m
+
+
+class RenderControlFacet:
+    """
+    Render control for heliostat facets.
+    """
+
+    def __init__(
+        self,
+        draw_centroid=False,
+        centroid_style=rcps.marker(),
+        draw_outline=True,
+        outline_style=rcps.outline(),
+        draw_fill=False,
+        fill_color=None,
+        draw_surface_normal=False,
+        surface_normal_length=4,
+        surface_normal_style=rcps.outline(),
+        surface_normal_base_style=rcps.marker(),
+        # draw_surface_normal_at_corners=False, # Unimplemented
+        # corner_normal_length=2,               # Unimplemented
+        # corner_normal_style=rcps.outline(),   # Unimplemented
+        # corner_normal_base_style=rcps.marker(), # Unimplemented
+        draw_name=False,
+        name_style=rctxt.default(color="k"),
+        draw_mirror_curvature=False,
+        mirror_styles=rcm.RenderControlMirror(),
+    ):
+        """
+        Render control for heliostat facets.
+
+        This class manages the rendering settings for heliostat facets, allowing customization
+        of various visual elements such as centroids, outlines, surface normals, and mirror curvature.
+
+        Parameters
+        ----------
+        draw_centroid : bool, optional
+            Whether to draw the centroid of the facet. By default, False.
+        centroid_style : object, optional
+            Style for the centroid marker. By default, rcps.marker().
+        draw_outline : bool, optional
+            Whether to draw the outline of the facet. By default, True.
+        outline_style : object, optional
+            Style for the outline. By default, rcps.outline().
+        draw_surface_normal : bool, optional
+            Whether to draw the surface normal. By default, False.
+        surface_normal_length : float, optional
+            Length of the surface normal. By default, 4.
+        surface_normal_style : object, optional
+            Style for the surface normal. By default, rcps.outline().
+        surface_normal_base_style : object, optional
+            Style for the base of the surface normal. By default, rcps.marker().
+        draw_name : bool, optional
+            Whether to draw the name of the facet. By default, False.
+        name_style : object, optional
+            Style for the name text. By default, rctxt.default(color='k').
+        draw_mirror_curvature : bool, optional
+            Whether to draw the curvature of the mirror. By default, False.
+        mirror_styles : object, optional
+            Styles for the mirror. By default, rcm.RenderControlMirror().
+        """
+        # "ChatGPT 4o" assisted with generating this docstring.
+        super(RenderControlFacet, self).__init__()
+
+        self.draw_centroid = draw_centroid
+        self.centroid_style = centroid_style
+        self.draw_outline = draw_outline
+        self.outline_style = outline_style
+        self._draw_fill = draw_fill
+        self._fill_color = fill_color
+        self.draw_surface_normal = draw_surface_normal
+        self.surface_normal_length = surface_normal_length
+        self.surface_normal_style = surface_normal_style
+        self.surface_normal_base_style = surface_normal_base_style
+        # self.draw_surface_normal_at_corners = draw_surface_normal_at_corners
+        # self.corner_normal_length = corner_normal_length
+        # self.corner_normal_style = corner_normal_style
+        # self.corner_normal_base_style = corner_normal_base_style
+        self.draw_name = draw_name
+        self.name_style = name_style
+        self.draw_mirror_curvature = draw_mirror_curvature
+        self.mirror_styles = mirror_styles
+
+        self._update_fill_color()
+
+    @property
+    def draw_fill(self):
+        return self._draw_fill
+
+    @draw_fill.setter
+    def draw_fill(self, val: bool):
+        self._draw_fill = val
+        self._update_fill_color()
+
+    @property
+    def fill_color(self):
+        if self._fill_color is not None:
+            return self._fill_color
+        else:
+            return self.outline_style.color
+
+    @fill_color.setter
+    def fill_color(self, val):
+        self._fill_color = val
+        self._update_fill_color()
+
+    def _update_fill_color(self):
+        if self._draw_fill:
+            if self.outline_style.color is None or np.any(self.outline_style.color != self.fill_color):
+                self.outline_style = copy.copy(self.outline_style)
+                self.outline_style.color = self.fill_color
+        else:
+            if self.outline_style.color is not None:
+                self.outline_style = copy.copy(self.outline_style)
+                self.outline_style.color = None
+
+    def style(self, imput_name: str):
+        """
+        Gets the style for the given name. Always returns self for the current implement.
+
+        Parameters
+        ----------
+        imput_name : str
+            The name to get the style for. Ignored in the current implementation.
+
+        Returns
+        -------
+        style : RenderControlFacet
+            The style associated with the name.
+        """
+        return self
+
+
+# COMMON CASES
+
+
+def default():
+    """
+    Create a default render control for heliostat facets.
+
+    This function returns a `RenderControlFacet` instance with default settings.
+
+    Returns
+    -------
+    RenderControlFacet
+        An instance of `RenderControlFacet` configured with default parameters.
+    """
+    # "ChatGPT 4o" assisted with generating this docstring.
+    return RenderControlFacet()
+
+
+def outline(color='k'):
+    """
+    Create a render control that displays only the outline of the facet.
+
+    This function returns a `RenderControlFacet` instance configured to draw the outline
+    without the centroid or surface normal.
+
+    Parameters
+    ----------
+    color : str, optional
+        Color of the outline. By default, 'k' (black).
+
+    Returns
+    -------
+    RenderControlFacet
+        An instance of `RenderControlFacet` configured to display only the outline.
+    """
+    # "ChatGPT 4o" assisted with generating this docstring.
+    return RenderControlFacet(
+        draw_centroid=False,
+        draw_outline=True,
+        outline_style=rcps.outline(color=color),
+        draw_surface_normal=False,
+        draw_name=False,
+    )
+
+
+def outline_thin(color="k", linewidth=0.5):
+    """
+    Create a render control that displays a thin outline of the facet.
+
+    This function returns a `RenderControlFacet` instance configured to draw a thin outline
+    of the facet without the centroid or surface normal.
+
+    Parameters
+    ----------
+    color : str, optional
+        Color of the outline. By default, 'k' (black).
+    linewidth : float, optional
+        Width of the outline line. By default, 0.5.
+
+    Returns
+    -------
+    RenderControlFacet
+        An instance of `RenderControlFacet` configured to display a thin outline.
+    """
+    # "ChatGPT 4o-mini" assisted with generating this docstring.
+    return RenderControlFacet(
+        draw_centroid=False,
+        draw_outline=True,
+        outline_style=rcps.outline(color=color, linewidth=linewidth),
+        draw_surface_normal=False,
+        draw_name=False,
+    )
+
+
+def outline_name(color='k'):
+    """
+    Create a render control that displays the outline and the name of the facet.
+
+    This function returns a `RenderControlFacet` instance configured to draw the outline
+    and the name of the facet.
+
+    Parameters
+    ----------
+    color : str, optional
+        Color of the outline and name. By default, 'k' (black).
+
+    Returns
+    -------
+    RenderControlFacet
+        An instance of `RenderControlFacet` configured to display the outline and name.
+    """
+    # "ChatGPT 4o" assisted with generating this docstring.
+    return RenderControlFacet(
+        draw_centroid=False,
+        draw_outline=True,
+        outline_style=rcps.outline(color=color),
+        draw_surface_normal=False,
+        draw_name=True,
+        name_style=rctxt.default(color=color),
+    )
+
+
+def normal_mirror_surface(color='k'):
+    """
+    Create a render control that displays the normal mirror surface.
+
+    This function returns a `RenderControlFacet` instance configured to draw the mirror curvature
+    without the centroid, outline, or surface normal.
+
+    Parameters
+    ----------
+    color : str, optional
+        Color of the outline. By default, 'k' (black).
+
+    Returns
+    -------
+    RenderControlFacet
+        An instance of `RenderControlFacet` configured to display the normal mirror surface.
+    """
+    # "ChatGPT 4o" assisted with generating this docstring.
+    return RenderControlFacet(
+        draw_centroid=False,
+        draw_outline=False,
+        outline_style=rcps.outline(color=color),
+        draw_surface_normal=False,
+        draw_name=False,
+        name_style=rctxt.default(color=color),
+        draw_mirror_curvature=True,
+        mirror_styles=rcm.normal_mirror(),
+    )
+
+
+def normal_outline(color='k'):
+    """
+    Create a render control that displays the normal and outline of the facet.
+
+    This function returns a `RenderControlFacet` instance configured to draw the outline
+    and the surface normal.
+
+    Parameters
+    ----------
+    color : str, optional
+        Color of the outline and surface normal. By default, 'k' (black).
+
+    Returns
+    -------
+    RenderControlFacet
+        An instance of `RenderControlFacet` configured to display the normal and outline.
+    """
+    # "ChatGPT 4o" assisted with generating this docstring.
+    return RenderControlFacet(
+        draw_centroid=False,
+        draw_outline=True,
+        outline_style=rcps.outline(color=color),
+        draw_surface_normal=True,
+        surface_normal_length=DEFAULT_SURFACE_NORMAL_LENGTH,
+        surface_normal_style=rcps.outline(color=color),
+        surface_normal_base_style=rcps.marker(color=color),
+        draw_name=False,
+    )
+
+
+def corner_normals_outline_NOTWORKING(color="k"):
+    return RenderControlFacet(
+        draw_centroid=False,
+        draw_outline=True,
+        outline_style=rcps.outline(color=color),
+        draw_surface_normal=False,
+        draw_surface_normal_at_corners=True,
+        corner_normal_length=DEFAULT_CORNER_NORMAL_LENGTH,
+        corner_normal_style=rcps.outline(color=color),
+        corner_normal_base_style=rcps.marker(color=color),
+        draw_name=False,
+    )
+
+
+def corner_normals_outline_name_NOTWORKING(color="k"):
+    return RenderControlFacet(
+        draw_centroid=False,
+        draw_outline=True,
+        outline_style=rcps.outline(color=color),
+        draw_surface_normal=False,
+        draw_surface_normal_at_corners=True,
+        corner_normal_length=DEFAULT_CORNER_NORMAL_LENGTH,
+        corner_normal_style=rcps.outline(color=color),
+        corner_normal_base_style=rcps.marker(color=color),
+        draw_name=True,
+        name_style=rctxt.default(color=color),
+    )
+
+
+def highlight_NOTWORKING(color="b"):
+    return RenderControlFacet(
+        centroid_style=rcps.marker(color=color),
+        outline_style=rcps.outline(color=color),
+        surface_normal_style=rcps.outline(color=color),
+        surface_normal_base_style=rcps.marker(color=color),
+        corner_normal_style=rcps.outline(color=color),
+        corner_normal_base_style=rcps.marker(color=color),
+        name_style=rctxt.default(color=color),
+    )