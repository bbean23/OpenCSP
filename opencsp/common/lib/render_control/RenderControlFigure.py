"""


"""

import matplotlib.pyplot
import numpy as np


class RenderControlFigure:
    """
    Render control for figures.
    """

    def __init__(
        self,
        tile=True,  # True => Lay out figures in grid.  False => Place at upper_left or default screen center.
        tile_array: tuple[int, int] | None = (3, 2),  # (n_x, n_y)
        tile_square=False,  # Set to True for equal-axis 3d plots.
        num_figures: int = None,
        figsize=(6.4, 4.8),  # inch.
        upper_left_xy=None,  # pixel.  (0,0) --> Upper left corner of screen.
        grid=True,
        draw_whitespace_padding=True,
        maximize=False,
    ):  # Whether or not to draw grid lines.
        """Set of controls for how to render figures.

        Example::

            plt.close('all')
            fm.reset_figure_management()
            figure_control = rcfg.RenderControlFigure()
            axis_control = rca.RenderControlAxis(x_label='Time (s)', y_label='Collected Energy (W)')
            view_spec_2d = vs.view_spec_xy()

            fig_record = fm.setup_figure_for_3d_data(figure_control, axis_control, view_spec_2d, name="energy_over_time", code_tag=f"{__file__}.main()")
            style = rcps.RenderControlPointSeq(color=None, marker=None)
            view = fig_record.view

            view.draw_pq_list(energy_values, style=style)
            view.show(block=True)

        Params:
        -------
        tile : bool, optional
            True => Lay out figures in grid. False => Place at upper_left or
            default screen center. If True, then figsize, upper_left_xy, and
            maximize are ignored. Default True
        tile_array : tuple[int] | None, optional
            How many tiles across and down (n_x, n_y). If None then the tiling
            pattern is guessed based on num_figures. Default (3, 2)
        tile_square : bool, optional
            Set to True for equal-axis 3d plots. Default False
        figsize : tuple[float], optional
            Size of the figure in inches. Ignored if tile is True. Default (6.4, 4.8)
        upper_left_xy : tuple[int], optional
            Pixel placement for the first tile. (0,0) --> Upper left corner of
            screen. Ignored if tile is True. Default None
        grid : bool, optional
            Whether or not to draw grid lines. Note: this value seems to be
            inverted. Default True
        draw_whitespace_padding : bool, optional
            If False then don't pad the figure with whitespace. Default True
        maximize : bool, optional
            Whether the figure should be maximized (made full screen) as soon as
            it is made visible. Ignored if tile is True. Default False.
        """

        super(RenderControlFigure, self).__init__()

        # Standardize arguments
        if figsize is None:
            figsize = (6.4, 4.8)
        if tile_array is None:
            if num_figures is not None:
                tile_array = self.num_tiles_4x3aspect(num_figures)

        # Figure management.
        self.figure_names = []
        self.tile = tile
        self.tile_array = tile_array
        self.tile_square = tile_square
        self.num_figures = num_figures

        # Figure size and placement.
        self.figsize = figsize
        self.upper_left_xy = upper_left_xy
        self.maximize = maximize

        # Axis control.
<<<<<<< HEAD
        self.x_label = 'x (m)'
        self.y_label = 'y (m)'
        self.z_label = 'z (m)'
=======
        self.x_label = "x (m)"
        self.y_label = "y (m)"
        self.z_label = "z (m)"
>>>>>>> 0599d336
        self.grid = grid

        # Whitespace control
        self.draw_whitespace_padding = draw_whitespace_padding

    @staticmethod
    def num_tiles_4x3aspect(num_figures: int):
<<<<<<< HEAD
=======
        """
        Calculates the number of rows and colums to evenly spread the given number
        of tiles in a 4x3 aspect ratio. It is assumed that the tiles are square.

        It is guaranteed that rows * cols >= num_figures. There might be more
        spaces in the grid than figures to fill it.

        Parameters
        ----------
        num_figures : int
            The number of figures/tiles to be presented in rows x columns grid.

        Returns
        -------
        rows_cols : tuple[int, int]
            The number of rows and columns in a 4x3 aspect ratio.
        """
>>>>>>> 0599d336
        if num_figures <= 1:
            n_rows = 1
            n_cols = 1
        elif num_figures <= 2:
            n_rows = 1
            n_cols = 2
        elif num_figures <= 8:
            n_rows = 2
            n_cols = int(np.ceil(num_figures / 2))
        elif num_figures <= 12:
            n_rows = 3
            n_cols = int(np.ceil(num_figures / 3))
        else:
            n_rows = int(np.floor(np.sqrt(num_figures)))
            n_cols = int(np.ceil(num_figures / n_rows))

        return n_rows, n_cols

    @staticmethod
    def full_screen_inches(remove_taskbar=True) -> tuple[float, float]:
        """Returns the number of inches (width and height) necessary to show a graph fullscreen."""
        dpi: float = matplotlib.pyplot.rcParams['figure.dpi']

        # get the size of the screen
        fig = matplotlib.pyplot.figure('RenderControlFigure.full_screen')
        try:
            import tkinter

            window: tkinter.Tk = fig.canvas.manager.window
            screen_y = window.winfo_screenheight()
            screen_x = window.winfo_screenwidth()
        except Exception as ex:
            return matplotlib.pyplot.rcParams['figure.figsize']
        finally:
            matplotlib.pyplot.close(fig)

        # account for the windows taskbar
        if remove_taskbar:
            # TODO detect the location and height of the taskbar
            screen_y -= 100

        return screen_x / dpi, screen_y / dpi

    @staticmethod
    def pixel_resolution_inches(width: int, height: int) -> tuple[float, float]:
        """Returns the number of inches (width and height) necessary to show the given pixel dimensions."""
        dpi: float = matplotlib.pyplot.rcParams['figure.dpi']
        return width / dpi, height / dpi
<|MERGE_RESOLUTION|>--- conflicted
+++ resolved
@@ -1,175 +1,166 @@
-"""
-
-
-"""
-
-import matplotlib.pyplot
-import numpy as np
-
-
-class RenderControlFigure:
-    """
-    Render control for figures.
-    """
-
-    def __init__(
-        self,
-        tile=True,  # True => Lay out figures in grid.  False => Place at upper_left or default screen center.
-        tile_array: tuple[int, int] | None = (3, 2),  # (n_x, n_y)
-        tile_square=False,  # Set to True for equal-axis 3d plots.
-        num_figures: int = None,
-        figsize=(6.4, 4.8),  # inch.
-        upper_left_xy=None,  # pixel.  (0,0) --> Upper left corner of screen.
-        grid=True,
-        draw_whitespace_padding=True,
-        maximize=False,
-    ):  # Whether or not to draw grid lines.
-        """Set of controls for how to render figures.
-
-        Example::
-
-            plt.close('all')
-            fm.reset_figure_management()
-            figure_control = rcfg.RenderControlFigure()
-            axis_control = rca.RenderControlAxis(x_label='Time (s)', y_label='Collected Energy (W)')
-            view_spec_2d = vs.view_spec_xy()
-
-            fig_record = fm.setup_figure_for_3d_data(figure_control, axis_control, view_spec_2d, name="energy_over_time", code_tag=f"{__file__}.main()")
-            style = rcps.RenderControlPointSeq(color=None, marker=None)
-            view = fig_record.view
-
-            view.draw_pq_list(energy_values, style=style)
-            view.show(block=True)
-
-        Params:
-        -------
-        tile : bool, optional
-            True => Lay out figures in grid. False => Place at upper_left or
-            default screen center. If True, then figsize, upper_left_xy, and
-            maximize are ignored. Default True
-        tile_array : tuple[int] | None, optional
-            How many tiles across and down (n_x, n_y). If None then the tiling
-            pattern is guessed based on num_figures. Default (3, 2)
-        tile_square : bool, optional
-            Set to True for equal-axis 3d plots. Default False
-        figsize : tuple[float], optional
-            Size of the figure in inches. Ignored if tile is True. Default (6.4, 4.8)
-        upper_left_xy : tuple[int], optional
-            Pixel placement for the first tile. (0,0) --> Upper left corner of
-            screen. Ignored if tile is True. Default None
-        grid : bool, optional
-            Whether or not to draw grid lines. Note: this value seems to be
-            inverted. Default True
-        draw_whitespace_padding : bool, optional
-            If False then don't pad the figure with whitespace. Default True
-        maximize : bool, optional
-            Whether the figure should be maximized (made full screen) as soon as
-            it is made visible. Ignored if tile is True. Default False.
-        """
-
-        super(RenderControlFigure, self).__init__()
-
-        # Standardize arguments
-        if figsize is None:
-            figsize = (6.4, 4.8)
-        if tile_array is None:
-            if num_figures is not None:
-                tile_array = self.num_tiles_4x3aspect(num_figures)
-
-        # Figure management.
-        self.figure_names = []
-        self.tile = tile
-        self.tile_array = tile_array
-        self.tile_square = tile_square
-        self.num_figures = num_figures
-
-        # Figure size and placement.
-        self.figsize = figsize
-        self.upper_left_xy = upper_left_xy
-        self.maximize = maximize
-
-        # Axis control.
-<<<<<<< HEAD
-        self.x_label = 'x (m)'
-        self.y_label = 'y (m)'
-        self.z_label = 'z (m)'
-=======
-        self.x_label = "x (m)"
-        self.y_label = "y (m)"
-        self.z_label = "z (m)"
->>>>>>> 0599d336
-        self.grid = grid
-
-        # Whitespace control
-        self.draw_whitespace_padding = draw_whitespace_padding
-
-    @staticmethod
-    def num_tiles_4x3aspect(num_figures: int):
-<<<<<<< HEAD
-=======
-        """
-        Calculates the number of rows and colums to evenly spread the given number
-        of tiles in a 4x3 aspect ratio. It is assumed that the tiles are square.
-
-        It is guaranteed that rows * cols >= num_figures. There might be more
-        spaces in the grid than figures to fill it.
-
-        Parameters
-        ----------
-        num_figures : int
-            The number of figures/tiles to be presented in rows x columns grid.
-
-        Returns
-        -------
-        rows_cols : tuple[int, int]
-            The number of rows and columns in a 4x3 aspect ratio.
-        """
->>>>>>> 0599d336
-        if num_figures <= 1:
-            n_rows = 1
-            n_cols = 1
-        elif num_figures <= 2:
-            n_rows = 1
-            n_cols = 2
-        elif num_figures <= 8:
-            n_rows = 2
-            n_cols = int(np.ceil(num_figures / 2))
-        elif num_figures <= 12:
-            n_rows = 3
-            n_cols = int(np.ceil(num_figures / 3))
-        else:
-            n_rows = int(np.floor(np.sqrt(num_figures)))
-            n_cols = int(np.ceil(num_figures / n_rows))
-
-        return n_rows, n_cols
-
-    @staticmethod
-    def full_screen_inches(remove_taskbar=True) -> tuple[float, float]:
-        """Returns the number of inches (width and height) necessary to show a graph fullscreen."""
-        dpi: float = matplotlib.pyplot.rcParams['figure.dpi']
-
-        # get the size of the screen
-        fig = matplotlib.pyplot.figure('RenderControlFigure.full_screen')
-        try:
-            import tkinter
-
-            window: tkinter.Tk = fig.canvas.manager.window
-            screen_y = window.winfo_screenheight()
-            screen_x = window.winfo_screenwidth()
-        except Exception as ex:
-            return matplotlib.pyplot.rcParams['figure.figsize']
-        finally:
-            matplotlib.pyplot.close(fig)
-
-        # account for the windows taskbar
-        if remove_taskbar:
-            # TODO detect the location and height of the taskbar
-            screen_y -= 100
-
-        return screen_x / dpi, screen_y / dpi
-
-    @staticmethod
-    def pixel_resolution_inches(width: int, height: int) -> tuple[float, float]:
-        """Returns the number of inches (width and height) necessary to show the given pixel dimensions."""
-        dpi: float = matplotlib.pyplot.rcParams['figure.dpi']
-        return width / dpi, height / dpi
+"""
+
+
+"""
+
+import matplotlib.pyplot
+import numpy as np
+
+
+class RenderControlFigure:
+    """
+    Render control for figures.
+    """
+
+    def __init__(
+        self,
+        tile=True,  # True => Lay out figures in grid.  False => Place at upper_left or default screen center.
+        tile_array: tuple[int, int] | None = (3, 2),  # (n_x, n_y)
+        tile_square=False,  # Set to True for equal-axis 3d plots.
+        num_figures: int = None,
+        figsize=(6.4, 4.8),  # inch.
+        upper_left_xy=None,  # pixel.  (0,0) --> Upper left corner of screen.
+        grid=True,
+        draw_whitespace_padding=True,
+        maximize=False,
+    ):  # Whether or not to draw grid lines.
+        """Set of controls for how to render figures.
+
+        Example::
+
+            plt.close('all')
+            fm.reset_figure_management()
+            figure_control = rcfg.RenderControlFigure()
+            axis_control = rca.RenderControlAxis(x_label='Time (s)', y_label='Collected Energy (W)')
+            view_spec_2d = vs.view_spec_xy()
+
+            fig_record = fm.setup_figure_for_3d_data(figure_control, axis_control, view_spec_2d, name="energy_over_time", code_tag=f"{__file__}.main()")
+            style = rcps.RenderControlPointSeq(color=None, marker=None)
+            view = fig_record.view
+
+            view.draw_pq_list(energy_values, style=style)
+            view.show(block=True)
+
+        Params:
+        -------
+        tile : bool, optional
+            True => Lay out figures in grid. False => Place at upper_left or
+            default screen center. If True, then figsize, upper_left_xy, and
+            maximize are ignored. Default True
+        tile_array : tuple[int] | None, optional
+            How many tiles across and down (n_x, n_y). If None then the tiling
+            pattern is guessed based on num_figures. Default (3, 2)
+        tile_square : bool, optional
+            Set to True for equal-axis 3d plots. Default False
+        figsize : tuple[float], optional
+            Size of the figure in inches. Ignored if tile is True. Default (6.4, 4.8)
+        upper_left_xy : tuple[int], optional
+            Pixel placement for the first tile. (0,0) --> Upper left corner of
+            screen. Ignored if tile is True. Default None
+        grid : bool, optional
+            Whether or not to draw grid lines. Note: this value seems to be
+            inverted. Default True
+        draw_whitespace_padding : bool, optional
+            If False then don't pad the figure with whitespace. Default True
+        maximize : bool, optional
+            Whether the figure should be maximized (made full screen) as soon as
+            it is made visible. Ignored if tile is True. Default False.
+        """
+
+        super(RenderControlFigure, self).__init__()
+
+        # Standardize arguments
+        if figsize is None:
+            figsize = (6.4, 4.8)
+        if tile_array is None:
+            if num_figures is not None:
+                tile_array = self.num_tiles_4x3aspect(num_figures)
+
+        # Figure management.
+        self.figure_names = []
+        self.tile = tile
+        self.tile_array = tile_array
+        self.tile_square = tile_square
+        self.num_figures = num_figures
+
+        # Figure size and placement.
+        self.figsize = figsize
+        self.upper_left_xy = upper_left_xy
+        self.maximize = maximize
+
+        # Axis control.
+        self.x_label = "x (m)"
+        self.y_label = "y (m)"
+        self.z_label = "z (m)"
+        self.grid = grid
+
+        # Whitespace control
+        self.draw_whitespace_padding = draw_whitespace_padding
+
+    @staticmethod
+    def num_tiles_4x3aspect(num_figures: int):
+        """
+        Calculates the number of rows and colums to evenly spread the given number
+        of tiles in a 4x3 aspect ratio. It is assumed that the tiles are square.
+
+        It is guaranteed that rows * cols >= num_figures. There might be more
+        spaces in the grid than figures to fill it.
+
+        Parameters
+        ----------
+        num_figures : int
+            The number of figures/tiles to be presented in rows x columns grid.
+
+        Returns
+        -------
+        rows_cols : tuple[int, int]
+            The number of rows and columns in a 4x3 aspect ratio.
+        """
+        if num_figures <= 1:
+            n_rows = 1
+            n_cols = 1
+        elif num_figures <= 2:
+            n_rows = 1
+            n_cols = 2
+        elif num_figures <= 8:
+            n_rows = 2
+            n_cols = int(np.ceil(num_figures / 2))
+        elif num_figures <= 12:
+            n_rows = 3
+            n_cols = int(np.ceil(num_figures / 3))
+        else:
+            n_rows = int(np.floor(np.sqrt(num_figures)))
+            n_cols = int(np.ceil(num_figures / n_rows))
+
+        return n_rows, n_cols
+
+    @staticmethod
+    def full_screen_inches(remove_taskbar=True) -> tuple[float, float]:
+        """Returns the number of inches (width and height) necessary to show a graph fullscreen."""
+        dpi: float = matplotlib.pyplot.rcParams['figure.dpi']
+
+        # get the size of the screen
+        fig = matplotlib.pyplot.figure('RenderControlFigure.full_screen')
+        try:
+            import tkinter
+
+            window: tkinter.Tk = fig.canvas.manager.window
+            screen_y = window.winfo_screenheight()
+            screen_x = window.winfo_screenwidth()
+        except Exception as ex:
+            return matplotlib.pyplot.rcParams['figure.figsize']
+        finally:
+            matplotlib.pyplot.close(fig)
+
+        # account for the windows taskbar
+        if remove_taskbar:
+            # TODO detect the location and height of the taskbar
+            screen_y -= 100
+
+        return screen_x / dpi, screen_y / dpi
+
+    @staticmethod
+    def pixel_resolution_inches(width: int, height: int) -> tuple[float, float]:
+        """Returns the number of inches (width and height) necessary to show the given pixel dimensions."""
+        dpi: float = matplotlib.pyplot.rcParams['figure.dpi']
+        return width / dpi, height / dpi