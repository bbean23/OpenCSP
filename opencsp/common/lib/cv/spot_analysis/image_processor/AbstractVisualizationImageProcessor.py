from abc import ABC, abstractmethod
import copy
import dataclasses
from typing import Callable

import numpy as np

from opencsp.common.lib.cv.CacheableImage import CacheableImage
from opencsp.common.lib.cv.spot_analysis.ImageType import ImageType
from opencsp.common.lib.cv.spot_analysis.SpotAnalysisOperable import SpotAnalysisOperable
from opencsp.common.lib.cv.spot_analysis.image_processor.AbstractSpotAnalysisImageProcessor import (
    AbstractSpotAnalysisImageProcessor,
)
import opencsp.common.lib.render_control.RenderControlFigure as rcf
import opencsp.common.lib.render_control.RenderControlFigureRecord as rcfr
import opencsp.common.lib.tool.image_tools as it
import opencsp.common.lib.tool.log_tools as lt


class AbstractVisualizationImageProcessor(AbstractSpotAnalysisImageProcessor, ABC):
    """
    An AbstractSpotAnalysisImageProcessor that is used to generate visualizations.

    By convention subclasses are named "View*ImageProcessor" (their name starts
    with "View" and ends with "ImageProcessor"). Note that subclasses should not
    implement their own _execute() methods, but should instead implement
    num_figures, init_figure_records(), visualize_operable(), and
    close_figures().

    The visualizations that these processors create can be used either for
    debugging or monitoring, depending on the value of the "interactive"
    initialization parameter.

    VisualizationCoordinator
    ------------------------
    Certain elements of the visualization are handled by the
    VisualizationCoordinator, including at least:

        - tiled layout of visualization windows
        - user interaction that is common to all visualization windows

    The life cycle for this class is::

        - __init__()
        - register_visualization_coordinator()*
        - num_figures()*
        - init_figure_records()*
        - process()
        -     _execute()
        -     visualize_operable()*
        - close_figures()*

    In the above list, one star "*" indicates that this method is called by the
    coordinator.

    Examples
    --------
    An example class that simply renders operables as an image might be implemented as::

        class ViewSimpleImageProcessor(AbstractVisualizationImageProcessor):
            def __init__(self, name, interactive):
                super().__init__(name, interactive)

                self.figure_rec: RenderControlFigureRecord = None

            @property
            def num_figures(self):
                return 1

            def init_figure_records(self, render_control_fig):
                self.fig_record = fm.setup_figure(
                    render_control_fig,
                    rca.image(),
                    equal=False,
                    name=self.name,
                    code_tag=f"{__file__}.init_figure_records()",
                )
                return [self.fig_record]

            def visualize_operable(self, operable, is_last):
                image = operable.primary_image.nparray
                self.fig_record.view.imshow(image)
                return [self.fig_record]

            def close_figures(self):
                with exception_tools.ignored(Exception):
                    self.fig_record.close()
                self.fig_record = None
    """

    def __init__(
        self,
        interactive: bool | Callable[[SpotAnalysisOperable], bool],
        base_image_selector: str | ImageType = None,
        name: str = None,
    ):
        """
        Parameters
        ----------
        interactive : bool | Callable[[SpotAnalysisOperable], bool], optional
            If True then the spot analysis pipeline is paused until the user presses the "enter" key, by default False
        base_image_selector : ImageType, optional
            Which image to draw the visualization on top of. The latest
            available of the given type is used. Can also be one of None,
            'Visualization', or 'Algorithm'. Default is the latest primary
            image.
        name : str
            Passed through to AbstractSpotAnalysisImageProcessor.__init__()
        """
        # import here to avoid circular dependencies
        from opencsp.common.lib.cv.spot_analysis.VisualizationCoordinator import VisualizationCoordinator

        super().__init__(name)

        # validate arguments
        if isinstance(base_image_selector, str):
            acceptable_values = ["visualization", "algorithm"]
            if base_image_selector.lower() not in acceptable_values:
                lt.error_and_raise(
                    ValueError,
                    "Error in AbstractVisualizationImageProcessor(): "
                    + f"base_image_selector must be either an ImageType or one of {acceptable_values}, "
                    + "but it is '{base_image_selector}'",
                )

        # register arguments
        self.interactive = interactive
        self.base_image_selector = base_image_selector
        """
        Determines the image returned from
        :py:meth:`_get_image_for_visualizing`. Typically this will be one of
        None/ImageType.PRIMARY or 'visualization'.
        """

        # internal values
        self.visualization_coordinator: VisualizationCoordinator = None
        """
        The coordinator registered with this instance through
        register_visualization_coordinator(). If None, then it is assumed that
        we should draw the visualization during the _execute() method.
        """
        self.initialized_figure_records = False
        """ True if init_figure_records() has been called, False otherwise. """

    @property
    @abstractmethod
    def num_figures(self) -> int:
        """
        How many figure windows this instance intends to create. Must be
        available at all times after this instance has been initialized.
        """
        pass

    @abstractmethod
    def init_figure_records(self, render_control_fig: rcf.RenderControlFigure) -> list[rcfr.RenderControlFigureRecord]:
        """
        Initializes the figure windows (via figure_management.setup_figure*) for
        this instance and returns the list of initialized figures. The length of
        this list ideally should match what was previously returned for
        num_figures.

        Parameters
        ----------
        render_control_fig : rcf.RenderControlFigure
            The render controller to use during figure setup.

        Returns
        -------
        figures: list[rcfr.RenderControlFigureRecord]
            The list of newly created figure windows.
        """
        pass

    def _get_image_for_visualizing(self, operable: SpotAnalysisOperable) -> CacheableImage:
        """
        Chooses one of the operable's images to use to draw visualizations on
        top of based on self.:py:attr:`base_image_selector`. The returned value
        will be passed through to :py:meth:`visualize_operable` as the
        base_image.
        """
        if self.base_image_selector is None or self.base_image_selector == ImageType.PRIMARY:
            return operable.primary_image
        elif isinstance(self.base_image_selector, str):
            if self.base_image_selector.lower() == 'visualization':
                return list(operable.visualization_images.values())[-1][0]
            elif self.base_image_selector.lower() == 'algorithm':
                return list(operable.algorithm_images.values())[-1][0]
            else:
                lt.error_and_raise(
                    RuntimeError,
                    "Error in AbstractVisualizationImageProcessor._get_image_for_visualization(): "
                    + f"unknown base_image_selector string value '{self.base_image_selector}'",
                )
        elif self.base_image_selector in [
            ImageType.REFERENCE,
            ImageType.NULL,
            ImageType.COMPARISON,
            ImageType.BACKGROUND_MASK,
        ]:
            return operable.supporting_images[self.base_image_selector]
        else:
            lt.error_and_raise(
                RuntimeError,
                "Error in AbstractVisualizationImageProcessor._get_image_for_visualization(): "
                + f"unknown base_image_selector of type {type(self.base_image_selector)}: {self.base_image_selector}",
            )

    @abstractmethod
    def visualize_operable(
        self, operable: SpotAnalysisOperable, is_last: bool, base_image: CacheableImage
    ) -> list[CacheableImage | rcfr.RenderControlFigureRecord]:
        """
        Updates the figures for this instance with the data from the given operable.

        The implementing visualization image processor has the option of
        returning visualizations as cacheable images, figure records, or a mix
        of both.

        Parameters
        ----------
        operable : SpotAnalysisOperable
            The operable to draw the visualization for.
        is_last : bool
            True if this is the last operable to be drawn by this processor.
        base_image : CacheableImage
            The base image on which to draw the visualization. Value is
            determined by :py:attr:`base_image_selector` and retrieved with
            :py:meth:`_get_image_for_visualizing`.

        Returns
        -------
        visualizations: list[CacheableImage|rcfr.RenderControlFigureRecord]
            Visualizations from this image processor as cacheable images or as
            figure records. Empty list if there aren't any.
        """
        pass

    @abstractmethod
    def close_figures(self):
        """
        Closes all visualization windows created by this instance.
        """
        pass

    @property
    def has_visualization_coordinator(self) -> bool:
        """
        True if this instance is registered with a visualization coordinator.
        False otherwise.
        """
        return self.visualization_coordinator is not None

    def register_visualization_coordinator(self, coordinator):
        """
        Registers the given coordinator with this visualization processor instance.

        Parameters
        ----------
        coordinator : VisualizationCoordinator
            The coordinator that is registering against this instance.
        """
        # Note: no type hint for coordinator to avoid a circular import dependency
        self.visualization_coordinator = coordinator

    def _init_figure_records(self, render_control_fig: rcf.RenderControlFigure) -> list[rcfr.RenderControlFigureRecord]:
        """
        Called by the registered coordinator to create any necessary
        visualization windows. If there is no registered coordinator by the time
        _execute is called, then this method will be evaluated by this instance
        internally.

        Parameters
        ----------
        render_control_fig : rcf.RenderControlFigure
            The controller to use with figure_management.setup_figure*

        Returns
        -------
        list[rcfr.RenderControlFigureRecord]
            The list of newly created visualization windows.
        """
        ret = self.init_figure_records(render_control_fig)
        self.initialized_figure_records = True
        return ret

    @staticmethod
    def default_render_control_figure_for_operable(operable: SpotAnalysisOperable):
<<<<<<< HEAD
=======
        """
        Create a default render control figure for the given operable.

        This static method generates a render control figure based on the dimensions
        and number of channels of the primary image associated with the provided
        `SpotAnalysisOperable`. The figure is configured with specific settings
        such as tile layout and whitespace padding.

        Parameters
        ----------
        operable : SpotAnalysisOperable
            An instance of `SpotAnalysisOperable` containing the primary image
            for which the render control figure is to be created.

        Returns
        -------
        rcf.RenderControlFigure
            A configured render control figure that can be used for visualizing
            the operable's primary image.

        Notes
        -----
        - The figure size is determined based on the pixel dimensions of the
           primary image.
        - The method assumes that the `primary_image` attribute of the operable
          contains a valid NumPy array representation of the image.

        """
        # ChatGPT 4o-mini assisted with generating this docstring
>>>>>>> 0599d336
        (height_px, width_px), nchannel = it.dims_and_nchannels(operable.primary_image.nparray)
        figsize = rcf.RenderControlFigure.pixel_resolution_inches(width_px, height_px)
        figure_control = rcf.RenderControlFigure(tile=False, figsize=figsize, grid=False, draw_whitespace_padding=False)
        return figure_control

    def _execute(self, operable: SpotAnalysisOperable, is_last: bool) -> list[SpotAnalysisOperable]:
<<<<<<< HEAD
=======
        """
        Execute the visualization process for the given operable.

        This method performs the visualization of the provided `SpotAnalysisOperable`.
        It checks for the presence of a visualization coordinator and either visualizes
        the operable through the coordinator or directly if no coordinator is available.
        The method also manages the visualization images associated with the operable.

        Parameters
        ----------
        operable : SpotAnalysisOperable
            The operable instance to be visualized. It may contain visualization
            images that will be updated during the execution.

        is_last : bool
            A flag indicating whether this is the last operable to be processed.
            This may affect how the visualization is handled.

        Returns
        -------
        list[SpotAnalysisOperable]
            A list containing the updated `SpotAnalysisOperable` instance with
            the visualization images included.

        Notes
        -----
        - If a visualization coordinator is present, the operable is visualized
        through it. If not, the visualization is performed immediately.
        - The method initializes figure records if they have not been set up
        previously.
        - The visualization images are copied and updated to ensure that the
        original operable remains unchanged.
        """
        # ChatGPT 4o-mini assisted with generating this docstring
>>>>>>> 0599d336
        ret: SpotAnalysisOperable = None

        if self.has_visualization_coordinator:
            # Visualize the operable and block (if interactive).
            op_with_vis = self.visualization_coordinator.visualize(self, operable, is_last)
            if op_with_vis is not None:
                ret = op_with_vis
            else:
                ret = dataclasses.replace(operable)
        else:
            # no coordinator for synchronized visualization, always visualize
            # the operable immediately
            if not self.initialized_figure_records:
                # Create the figure to plot to
                render_control = self.default_render_control_figure_for_operable(operable)
                self._init_figure_records(render_control)
            new_visualizations = self._visualize_operable(operable, is_last)

            # get the visualization images list
            visualization_images = copy.copy(ret.visualization_images)
            if self not in visualization_images:
                visualization_images[self] = []
            else:
                visualization_images[self] = copy.copy(visualization_images[self])
            visualization_images[self] += new_visualizations

            # update the return value
            ret = dataclasses.replace(operable, visualization_images=visualization_images)

        return [ret]

    def _visualize_operable(self, operable: SpotAnalysisOperable, is_last: bool) -> list[CacheableImage]:
        """
        Calls :py:meth:`visualize_operable` and collects the visualziation images.

        Parameters
        ----------
        operable : SpotAnalysisOperable
            The operable to visualize.
        is_last : bool
            True if this is the last operable that this method will be evaluated for.

        Returns
        -------
        list[CacheableImage]
            This processor's visualizations.
        """
        # visualize the operable
        base_image = self._get_image_for_visualizing(operable)
        visualizations = self.visualize_operable(operable, is_last, base_image)

        # build the list of visualization images
        all_vis_images: list[CacheableImage] = []
        for cacheable_or_figure_rec in visualizations:
            if isinstance(cacheable_or_figure_rec, CacheableImage):
                all_vis_images.append(cacheable_or_figure_rec)

            else:
                # get the figure as an numpy array, using the standard 8 inches figure height
                np_image = cacheable_or_figure_rec.to_array(8.0)

                # add the image
                cacheable_image = CacheableImage(np_image)
                all_vis_images.append(cacheable_image)

        return all_vis_images<|MERGE_RESOLUTION|>--- conflicted
+++ resolved
@@ -285,8 +285,6 @@
 
     @staticmethod
     def default_render_control_figure_for_operable(operable: SpotAnalysisOperable):
-<<<<<<< HEAD
-=======
         """
         Create a default render control figure for the given operable.
 
@@ -316,15 +314,12 @@
 
         """
         # ChatGPT 4o-mini assisted with generating this docstring
->>>>>>> 0599d336
         (height_px, width_px), nchannel = it.dims_and_nchannels(operable.primary_image.nparray)
         figsize = rcf.RenderControlFigure.pixel_resolution_inches(width_px, height_px)
         figure_control = rcf.RenderControlFigure(tile=False, figsize=figsize, grid=False, draw_whitespace_padding=False)
         return figure_control
 
     def _execute(self, operable: SpotAnalysisOperable, is_last: bool) -> list[SpotAnalysisOperable]:
-<<<<<<< HEAD
-=======
         """
         Execute the visualization process for the given operable.
 
@@ -359,7 +354,6 @@
         original operable remains unchanged.
         """
         # ChatGPT 4o-mini assisted with generating this docstring
->>>>>>> 0599d336
         ret: SpotAnalysisOperable = None
 
         if self.has_visualization_coordinator:
