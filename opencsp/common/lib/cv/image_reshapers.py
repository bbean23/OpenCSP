--- conflicted
+++ resolved
@@ -76,8 +76,6 @@
 
 
 def nchannels_reshaper(from_image: np.ndarray, new_nchannels: int):
-<<<<<<< HEAD
-=======
     """
     Reshape the number of channels in an image.
 
@@ -132,7 +130,6 @@
     (100, 100, 1)
     """
     # ChatGPT 4o-mini assisted with generating this docstring
->>>>>>> 0599d336
     (height, width), old_nchannels = it.dims_and_nchannels(from_image)
     new_image = from_image
 
