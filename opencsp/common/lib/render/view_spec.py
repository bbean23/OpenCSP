"""
Specifying a view of a three-dimensional space.

Options include general 3-d (allowing interactive rotation), xy, xz, yz, general section plane.

In all of the 2-d cases, there is an embedded (p,q) parameter space, which corresponds to 
different projections of the 3-d coordinates.
"""

import numpy as np


# COMMON VIEWS


def view_spec_3d() -> dict:
    """Returns a specification dictionary for a 3D view.

    Returns
    -------
    dict
        A dictionary containing the view type set to '3d'.
    """
    # "ChatGPT 4o" assisted with generating this docstring.
    spec = {}
    spec["type"] = "3d"
    return spec


def view_spec_xy() -> dict:
    """Returns a specification dictionary for an XY view.

    Returns
    -------
    dict
        A dictionary containing the view type set to 'xy'.
    """
    # "ChatGPT 4o" assisted with generating this docstring.
    spec = {}
    spec["type"] = "xy"
    return spec


def view_spec_xz() -> dict:
    """Returns a specification dictionary for an XZ view.

    Returns
    -------
    dict
        A dictionary containing the view type set to 'xz'.
    """
    # "ChatGPT 4o" assisted with generating this docstring.
    spec = {}
    spec["type"] = "xz"
    return spec


def view_spec_yz() -> dict:
    """
    Returns a specification dictionary for a YZ view.

    This function generates a dictionary that specifies the view type as
    'yz', which can be used for rendering or visualization purposes.

    Returns
    -------
    dict
        A dictionary containing the view type set to 'yz'.
    """
    # "ChatGPT 4o" assisted with generating this docstring.
    spec = {}
    spec["type"] = "yz"
    return spec


def view_spec_xyz() -> dict:
<<<<<<< HEAD
    spec = {}
    spec['type'] = 'xyz'
    return spec


def view_spec_pq() -> dict:
    spec = {}
    spec['type'] = 'xy'
    return spec


def view_spec_pqw() -> dict:
    spec = {}
    spec['type'] = 'xyz'
    return spec


def view_spec_im() -> dict:
=======
    """
    Returns a specification dictionary for an XYZ view.

    This function generates a dictionary that specifies the view type as
    'xyz', which can be used for rendering or visualization purposes.

    Returns
    -------
    dict
        A dictionary containing the view type set to 'xyz'.
    """
    # ChatGPT 4o-mini assisted with generating this docstring
>>>>>>> 0599d336
    spec = {}
    spec['type'] = 'xyz'
    return spec


def view_spec_pq() -> dict:
    """
    Returns a specification dictionary for an XY view.

    This function generates a dictionary that specifies the view type as
    'xy', which can be used for rendering or visualization purposes.

    Returns
    -------
    dict
        A dictionary containing the view type set to 'xy'.
    """
    # ChatGPT 4o-mini assisted with generating this docstring
    spec = {}
    spec['type'] = 'xy'
    return spec


def view_spec_pqw() -> dict:
    """
    Returns a specification dictionary for an XYZ view.

    This function generates a dictionary that specifies the view type as
    'xyz', which can be used for rendering or visualization purposes.

    Returns
    -------
    dict
        A dictionary containing the view type set to 'xyz'.
    """
    # ChatGPT 4o-mini assisted with generating this docstring
    spec = {}
    spec['type'] = 'xyz'
    return spec


def view_spec_im() -> dict:
    """Returns a specification dictionary for an image view.

    Returns
    -------
    dict
        A dictionary containing the view type set to 'image'.
    """
    # "ChatGPT 4o" assisted with generating this docstring.
    spec = {}
    spec["type"] = "image"
    return spec


def view_spec_camera(camera, camera_xform) -> dict:
    """Returns a specification dictionary for a camera view.

    Parameters
    ----------
    camera : object
        The camera object representing the camera's properties.
    camera_xform : object
        The transformation object for the camera.

    Returns
    -------
    dict
        A dictionary containing the view type set to 'camera' and the camera properties.
    """
    # "ChatGPT 4o" assisted with generating this docstring.
    spec = {}
    spec["type"] = "camera"
    spec["camera"] = camera
    spec["camera_xform"] = camera_xform
    return spec


# XYZ <---> PQ CONVERSION


def xyz2pqw(xyz, view_spec):
    """Converts 3D coordinates to (p, q, w) coordinates based on the view specification.

    Parameters
    ----------
    xyz : np.ndarray
        The 3D coordinates to convert.
    view_spec : dict
        The view specification that determines the conversion method.

    Returns
    -------
    list[float] | None
        The converted (p, q, w) coordinates, or None if the point is behind the camera in a camera view.
    """
    # "ChatGPT 4o" assisted with generating this docstring.
    # Enforces the right-hand rule in all conversions.
    # That is, [p,q,w] is a right-handed coordinate system.
    if view_spec["type"] == "3d":
        return xyz
    elif view_spec["type"] == "xy":
        return [xyz[0], xyz[1], xyz[2]]
    elif view_spec["type"] == "xz":
        return [xyz[0], xyz[2], -xyz[1]]
    elif view_spec["type"] == "yz":
        return [xyz[1], xyz[2], xyz[0]]
    elif view_spec["type"] == "vplane":
        # Fetch section coordinate system.
        origin_xyz = np.array(view_spec["origin_xyz"])  # Make arrays so we can do simple vactor math.
        p_uxyz = np.array(view_spec["p_uxyz"])  #
        q_uxyz = np.array(view_spec["q_uxyz"])  #
        w_uxyz = np.array(view_spec["w_uxyz"])  #
        # Construct vector from origin to xyz.
        vxyz = np.array(xyz) - origin_xyz
        # Construct (p,q,w) components.
        p = vxyz.dot(p_uxyz)
        q = vxyz.dot(q_uxyz)
        w = vxyz.dot(w_uxyz)
        return [p, q, w]
    elif view_spec["type"] == "camera":
        camera = view_spec["camera"]
        camera_xform = view_spec["camera_xform"]
        pq = camera_xform.pq_or_none(camera, xyz)
        if pq == None:
            # (x,y,z) point is behind camera and thus should not be drawn.
            return None
        else:
            p = pq[0]
            q = pq[1]
            w = 0
            # Return.
            return [p, q, w]
    else:
        print("ERROR: In xyz2pqw(), unrecognized view_spec['type'] = '" + str(view_spec["type"]) + "' encountered.")
        assert False


def xyz2pq(xyz, view_spec):
    """Converts 3D coordinates to (p, q) coordinates based on the view specification.

    Parameters
    ----------
    xyz : np.ndarray
        The 3D coordinates to convert.
    view_spec : dict
        The view specification that determines the conversion method.

    Returns
    -------
    list[float] | None
        The converted (p, q) coordinates, or None if the point is behind the camera in a camera view.
    """
    # "ChatGPT 4o" assisted with generating this docstring.
    pqw = xyz2pqw(xyz, view_spec)
    if pqw == None:
        return None
    else:
        return pqw[0:2]


def pqw2xyz(pqw, view_spec):
    """Converts (p, q, w) coordinates back to 3D coordinates based on the view specification.

    Parameters
    ----------
    pqw : list[float]
        The (p, q, w) coordinates to convert.
    view_spec : dict
        The view specification that determines the conversion method.

    Returns
    -------
    list[float]
        The converted 3D coordinates.

    Raises
    ------
    ValueError
        If the view specification type is unrecognized.
    """
    # "ChatGPT 4o" assisted with generating this docstring.
    # Assumes the right-hand rule for all conversions.
    # That is, [p,q,w] is viewed as a right-handed coordinate system.
    if view_spec["type"] == "3d":
        return pqw
    elif view_spec["type"] == "xy":
        return [pqw[0], pqw[1], pqw[2]]
    elif view_spec["type"] == "xz":
        return [pqw[0], -pqw[2], pqw[1]]
    elif view_spec["type"] == "yz":
        return [pqw[2], pqw[0], pqw[1]]
    elif view_spec["type"] == "vplane":
        # Fetch section coordinate system.
        origin_xyz = np.array(view_spec["origin_xyz"])  # Make arrays so we can do simple vactor math.
        p_uxyz = np.array(view_spec["p_uxyz"])  #
        q_uxyz = np.array(view_spec["q_uxyz"])  #
        w_uxyz = np.array(view_spec["w_uxyz"])  #
        # Extract (p,q,w) components.
        p = pqw[0]
        q = pqw[1]
        w = pqw[2]
        # Construct (x,y,z) components.
        xyz = origin_xyz + (p * p_uxyz) + (q * q_uxyz) + (w * w_uxyz)
        return [xyz[0], xyz[1], xyz[2]]
    else:
        print("ERROR: In pqw2xyz(), unrecognized view_spec['type'] = '" + str(view_spec["type"]) + "' encountered.")
        assert False


def pq2xyz(pq, view_spec):
    """Converts (p, q) coordinates to 3D coordinates based on the view specification.

    Parameters
    ----------
    pq : list[float]
        The (p, q) coordinates to convert.
    view_spec : dict
        The view specification that determines the conversion method.

    Returns
    -------
    list[float]
        The converted 3D coordinates.
    """
    # "ChatGPT 4o" assisted with generating this docstring.
    pqw = pq.copy()
    pqw.append(0)
    return pqw2xyz(pqw, view_spec)
<|MERGE_RESOLUTION|>--- conflicted
+++ resolved
@@ -1,338 +1,335 @@
-"""
-Specifying a view of a three-dimensional space.
-
-Options include general 3-d (allowing interactive rotation), xy, xz, yz, general section plane.
-
-In all of the 2-d cases, there is an embedded (p,q) parameter space, which corresponds to 
-different projections of the 3-d coordinates.
-"""
-
-import numpy as np
-
-
-# COMMON VIEWS
-
-
-def view_spec_3d() -> dict:
-    """Returns a specification dictionary for a 3D view.
-
-    Returns
-    -------
-    dict
-        A dictionary containing the view type set to '3d'.
-    """
-    # "ChatGPT 4o" assisted with generating this docstring.
-    spec = {}
-    spec["type"] = "3d"
-    return spec
-
-
-def view_spec_xy() -> dict:
-    """Returns a specification dictionary for an XY view.
-
-    Returns
-    -------
-    dict
-        A dictionary containing the view type set to 'xy'.
-    """
-    # "ChatGPT 4o" assisted with generating this docstring.
-    spec = {}
-    spec["type"] = "xy"
-    return spec
-
-
-def view_spec_xz() -> dict:
-    """Returns a specification dictionary for an XZ view.
-
-    Returns
-    -------
-    dict
-        A dictionary containing the view type set to 'xz'.
-    """
-    # "ChatGPT 4o" assisted with generating this docstring.
-    spec = {}
-    spec["type"] = "xz"
-    return spec
-
-
-def view_spec_yz() -> dict:
-    """
-    Returns a specification dictionary for a YZ view.
-
-    This function generates a dictionary that specifies the view type as
-    'yz', which can be used for rendering or visualization purposes.
-
-    Returns
-    -------
-    dict
-        A dictionary containing the view type set to 'yz'.
-    """
-    # "ChatGPT 4o" assisted with generating this docstring.
-    spec = {}
-    spec["type"] = "yz"
-    return spec
-
-
-def view_spec_xyz() -> dict:
-<<<<<<< HEAD
-    spec = {}
-    spec['type'] = 'xyz'
-    return spec
-
-
-def view_spec_pq() -> dict:
-    spec = {}
-    spec['type'] = 'xy'
-    return spec
-
-
-def view_spec_pqw() -> dict:
-    spec = {}
-    spec['type'] = 'xyz'
-    return spec
-
-
-def view_spec_im() -> dict:
-=======
-    """
-    Returns a specification dictionary for an XYZ view.
-
-    This function generates a dictionary that specifies the view type as
-    'xyz', which can be used for rendering or visualization purposes.
-
-    Returns
-    -------
-    dict
-        A dictionary containing the view type set to 'xyz'.
-    """
-    # ChatGPT 4o-mini assisted with generating this docstring
->>>>>>> 0599d336
-    spec = {}
-    spec['type'] = 'xyz'
-    return spec
-
-
-def view_spec_pq() -> dict:
-    """
-    Returns a specification dictionary for an XY view.
-
-    This function generates a dictionary that specifies the view type as
-    'xy', which can be used for rendering or visualization purposes.
-
-    Returns
-    -------
-    dict
-        A dictionary containing the view type set to 'xy'.
-    """
-    # ChatGPT 4o-mini assisted with generating this docstring
-    spec = {}
-    spec['type'] = 'xy'
-    return spec
-
-
-def view_spec_pqw() -> dict:
-    """
-    Returns a specification dictionary for an XYZ view.
-
-    This function generates a dictionary that specifies the view type as
-    'xyz', which can be used for rendering or visualization purposes.
-
-    Returns
-    -------
-    dict
-        A dictionary containing the view type set to 'xyz'.
-    """
-    # ChatGPT 4o-mini assisted with generating this docstring
-    spec = {}
-    spec['type'] = 'xyz'
-    return spec
-
-
-def view_spec_im() -> dict:
-    """Returns a specification dictionary for an image view.
-
-    Returns
-    -------
-    dict
-        A dictionary containing the view type set to 'image'.
-    """
-    # "ChatGPT 4o" assisted with generating this docstring.
-    spec = {}
-    spec["type"] = "image"
-    return spec
-
-
-def view_spec_camera(camera, camera_xform) -> dict:
-    """Returns a specification dictionary for a camera view.
-
-    Parameters
-    ----------
-    camera : object
-        The camera object representing the camera's properties.
-    camera_xform : object
-        The transformation object for the camera.
-
-    Returns
-    -------
-    dict
-        A dictionary containing the view type set to 'camera' and the camera properties.
-    """
-    # "ChatGPT 4o" assisted with generating this docstring.
-    spec = {}
-    spec["type"] = "camera"
-    spec["camera"] = camera
-    spec["camera_xform"] = camera_xform
-    return spec
-
-
-# XYZ <---> PQ CONVERSION
-
-
-def xyz2pqw(xyz, view_spec):
-    """Converts 3D coordinates to (p, q, w) coordinates based on the view specification.
-
-    Parameters
-    ----------
-    xyz : np.ndarray
-        The 3D coordinates to convert.
-    view_spec : dict
-        The view specification that determines the conversion method.
-
-    Returns
-    -------
-    list[float] | None
-        The converted (p, q, w) coordinates, or None if the point is behind the camera in a camera view.
-    """
-    # "ChatGPT 4o" assisted with generating this docstring.
-    # Enforces the right-hand rule in all conversions.
-    # That is, [p,q,w] is a right-handed coordinate system.
-    if view_spec["type"] == "3d":
-        return xyz
-    elif view_spec["type"] == "xy":
-        return [xyz[0], xyz[1], xyz[2]]
-    elif view_spec["type"] == "xz":
-        return [xyz[0], xyz[2], -xyz[1]]
-    elif view_spec["type"] == "yz":
-        return [xyz[1], xyz[2], xyz[0]]
-    elif view_spec["type"] == "vplane":
-        # Fetch section coordinate system.
-        origin_xyz = np.array(view_spec["origin_xyz"])  # Make arrays so we can do simple vactor math.
-        p_uxyz = np.array(view_spec["p_uxyz"])  #
-        q_uxyz = np.array(view_spec["q_uxyz"])  #
-        w_uxyz = np.array(view_spec["w_uxyz"])  #
-        # Construct vector from origin to xyz.
-        vxyz = np.array(xyz) - origin_xyz
-        # Construct (p,q,w) components.
-        p = vxyz.dot(p_uxyz)
-        q = vxyz.dot(q_uxyz)
-        w = vxyz.dot(w_uxyz)
-        return [p, q, w]
-    elif view_spec["type"] == "camera":
-        camera = view_spec["camera"]
-        camera_xform = view_spec["camera_xform"]
-        pq = camera_xform.pq_or_none(camera, xyz)
-        if pq == None:
-            # (x,y,z) point is behind camera and thus should not be drawn.
-            return None
-        else:
-            p = pq[0]
-            q = pq[1]
-            w = 0
-            # Return.
-            return [p, q, w]
-    else:
-        print("ERROR: In xyz2pqw(), unrecognized view_spec['type'] = '" + str(view_spec["type"]) + "' encountered.")
-        assert False
-
-
-def xyz2pq(xyz, view_spec):
-    """Converts 3D coordinates to (p, q) coordinates based on the view specification.
-
-    Parameters
-    ----------
-    xyz : np.ndarray
-        The 3D coordinates to convert.
-    view_spec : dict
-        The view specification that determines the conversion method.
-
-    Returns
-    -------
-    list[float] | None
-        The converted (p, q) coordinates, or None if the point is behind the camera in a camera view.
-    """
-    # "ChatGPT 4o" assisted with generating this docstring.
-    pqw = xyz2pqw(xyz, view_spec)
-    if pqw == None:
-        return None
-    else:
-        return pqw[0:2]
-
-
-def pqw2xyz(pqw, view_spec):
-    """Converts (p, q, w) coordinates back to 3D coordinates based on the view specification.
-
-    Parameters
-    ----------
-    pqw : list[float]
-        The (p, q, w) coordinates to convert.
-    view_spec : dict
-        The view specification that determines the conversion method.
-
-    Returns
-    -------
-    list[float]
-        The converted 3D coordinates.
-
-    Raises
-    ------
-    ValueError
-        If the view specification type is unrecognized.
-    """
-    # "ChatGPT 4o" assisted with generating this docstring.
-    # Assumes the right-hand rule for all conversions.
-    # That is, [p,q,w] is viewed as a right-handed coordinate system.
-    if view_spec["type"] == "3d":
-        return pqw
-    elif view_spec["type"] == "xy":
-        return [pqw[0], pqw[1], pqw[2]]
-    elif view_spec["type"] == "xz":
-        return [pqw[0], -pqw[2], pqw[1]]
-    elif view_spec["type"] == "yz":
-        return [pqw[2], pqw[0], pqw[1]]
-    elif view_spec["type"] == "vplane":
-        # Fetch section coordinate system.
-        origin_xyz = np.array(view_spec["origin_xyz"])  # Make arrays so we can do simple vactor math.
-        p_uxyz = np.array(view_spec["p_uxyz"])  #
-        q_uxyz = np.array(view_spec["q_uxyz"])  #
-        w_uxyz = np.array(view_spec["w_uxyz"])  #
-        # Extract (p,q,w) components.
-        p = pqw[0]
-        q = pqw[1]
-        w = pqw[2]
-        # Construct (x,y,z) components.
-        xyz = origin_xyz + (p * p_uxyz) + (q * q_uxyz) + (w * w_uxyz)
-        return [xyz[0], xyz[1], xyz[2]]
-    else:
-        print("ERROR: In pqw2xyz(), unrecognized view_spec['type'] = '" + str(view_spec["type"]) + "' encountered.")
-        assert False
-
-
-def pq2xyz(pq, view_spec):
-    """Converts (p, q) coordinates to 3D coordinates based on the view specification.
-
-    Parameters
-    ----------
-    pq : list[float]
-        The (p, q) coordinates to convert.
-    view_spec : dict
-        The view specification that determines the conversion method.
-
-    Returns
-    -------
-    list[float]
-        The converted 3D coordinates.
-    """
-    # "ChatGPT 4o" assisted with generating this docstring.
-    pqw = pq.copy()
-    pqw.append(0)
-    return pqw2xyz(pqw, view_spec)
+"""
+Specifying a view of a three-dimensional space.
+
+Options include general 3-d (allowing interactive rotation), xy, xz, yz, general section plane.
+
+In all of the 2-d cases, there is an embedded (p,q) parameter space, which corresponds to 
+different projections of the 3-d coordinates.
+"""
+
+import numpy as np
+
+
+# COMMON VIEWS
+
+
+def view_spec_3d() -> dict:
+    """Returns a specification dictionary for a 3D view.
+
+    Returns
+    -------
+    dict
+        A dictionary containing the view type set to '3d'.
+    """
+    # "ChatGPT 4o" assisted with generating this docstring.
+    spec = {}
+    spec["type"] = "3d"
+    return spec
+
+
+def view_spec_xy() -> dict:
+    """Returns a specification dictionary for an XY view.
+
+    Returns
+    -------
+    dict
+        A dictionary containing the view type set to 'xy'.
+    """
+    # "ChatGPT 4o" assisted with generating this docstring.
+    spec = {}
+    spec["type"] = "xy"
+    return spec
+
+
+def view_spec_xz() -> dict:
+    """Returns a specification dictionary for an XZ view.
+
+    Returns
+    -------
+    dict
+        A dictionary containing the view type set to 'xz'.
+    """
+    # "ChatGPT 4o" assisted with generating this docstring.
+    spec = {}
+    spec["type"] = "xz"
+    return spec
+
+
+def view_spec_yz() -> dict:
+    """
+    Returns a specification dictionary for a YZ view.
+
+    This function generates a dictionary that specifies the view type as
+    'yz', which can be used for rendering or visualization purposes.
+
+    Returns
+    -------
+    dict
+        A dictionary containing the view type set to 'yz'.
+    """
+    # "ChatGPT 4o" assisted with generating this docstring.
+    spec = {}
+    spec["type"] = "yz"
+    return spec
+
+
+def view_spec_xyz() -> dict:
+    """
+    Returns a specification dictionary for an XYZ view.
+
+    This function generates a dictionary that specifies the view type as
+    'xyz', which can be used for rendering or visualization purposes.
+
+    Returns
+    -------
+    dict
+        A dictionary containing the view type set to 'xyz'.
+    """
+    # ChatGPT 4o-mini assisted with generating this docstring
+    spec = {}
+    spec['type'] = 'xyz'
+    return spec
+
+
+def view_spec_pq() -> dict:
+    """
+    Returns a specification dictionary for an XY view.
+
+    This function generates a dictionary that specifies the view type as
+    'xy', which can be used for rendering or visualization purposes.
+
+    Returns
+    -------
+    dict
+        A dictionary containing the view type set to 'xy'.
+    """
+    # ChatGPT 4o-mini assisted with generating this docstring
+    spec = {}
+    spec['type'] = 'xy'
+    return spec
+
+
+def view_spec_pqw() -> dict:
+    """
+    Returns a specification dictionary for an XYZ view.
+
+    This function generates a dictionary that specifies the view type as
+    'xyz', which can be used for rendering or visualization purposes.
+
+    Returns
+    -------
+    dict
+        A dictionary containing the view type set to 'xyz'.
+    """
+    # ChatGPT 4o-mini assisted with generating this docstring
+    spec = {}
+    spec['type'] = 'xyz'
+    return spec
+
+
+def view_spec_xyz() -> dict:
+    spec = {}
+    spec['type'] = 'xyz'
+    return spec
+
+
+def view_spec_pq() -> dict:
+    spec = {}
+    spec['type'] = 'xy'
+    return spec
+
+
+def view_spec_pqw() -> dict:
+    spec = {}
+    spec['type'] = 'xyz'
+    return spec
+
+
+def view_spec_im() -> dict:
+    """Returns a specification dictionary for an image view.
+
+    Returns
+    -------
+    dict
+        A dictionary containing the view type set to 'image'.
+    """
+    # "ChatGPT 4o" assisted with generating this docstring.
+    spec = {}
+    spec["type"] = "image"
+    return spec
+
+
+def view_spec_camera(camera, camera_xform) -> dict:
+    """Returns a specification dictionary for a camera view.
+
+    Parameters
+    ----------
+    camera : object
+        The camera object representing the camera's properties.
+    camera_xform : object
+        The transformation object for the camera.
+
+    Returns
+    -------
+    dict
+        A dictionary containing the view type set to 'camera' and the camera properties.
+    """
+    # "ChatGPT 4o" assisted with generating this docstring.
+    spec = {}
+    spec["type"] = "camera"
+    spec["camera"] = camera
+    spec["camera_xform"] = camera_xform
+    return spec
+
+
+# XYZ <---> PQ CONVERSION
+
+
+def xyz2pqw(xyz, view_spec):
+    """Converts 3D coordinates to (p, q, w) coordinates based on the view specification.
+
+    Parameters
+    ----------
+    xyz : np.ndarray
+        The 3D coordinates to convert.
+    view_spec : dict
+        The view specification that determines the conversion method.
+
+    Returns
+    -------
+    list[float] | None
+        The converted (p, q, w) coordinates, or None if the point is behind the camera in a camera view.
+    """
+    # "ChatGPT 4o" assisted with generating this docstring.
+    # Enforces the right-hand rule in all conversions.
+    # That is, [p,q,w] is a right-handed coordinate system.
+    if view_spec["type"] == "3d":
+        return xyz
+    elif view_spec["type"] == "xy":
+        return [xyz[0], xyz[1], xyz[2]]
+    elif view_spec["type"] == "xz":
+        return [xyz[0], xyz[2], -xyz[1]]
+    elif view_spec["type"] == "yz":
+        return [xyz[1], xyz[2], xyz[0]]
+    elif view_spec["type"] == "vplane":
+        # Fetch section coordinate system.
+        origin_xyz = np.array(view_spec["origin_xyz"])  # Make arrays so we can do simple vactor math.
+        p_uxyz = np.array(view_spec["p_uxyz"])  #
+        q_uxyz = np.array(view_spec["q_uxyz"])  #
+        w_uxyz = np.array(view_spec["w_uxyz"])  #
+        # Construct vector from origin to xyz.
+        vxyz = np.array(xyz) - origin_xyz
+        # Construct (p,q,w) components.
+        p = vxyz.dot(p_uxyz)
+        q = vxyz.dot(q_uxyz)
+        w = vxyz.dot(w_uxyz)
+        return [p, q, w]
+    elif view_spec["type"] == "camera":
+        camera = view_spec["camera"]
+        camera_xform = view_spec["camera_xform"]
+        pq = camera_xform.pq_or_none(camera, xyz)
+        if pq == None:
+            # (x,y,z) point is behind camera and thus should not be drawn.
+            return None
+        else:
+            p = pq[0]
+            q = pq[1]
+            w = 0
+            # Return.
+            return [p, q, w]
+    else:
+        print("ERROR: In xyz2pqw(), unrecognized view_spec['type'] = '" + str(view_spec["type"]) + "' encountered.")
+        assert False
+
+
+def xyz2pq(xyz, view_spec):
+    """Converts 3D coordinates to (p, q) coordinates based on the view specification.
+
+    Parameters
+    ----------
+    xyz : np.ndarray
+        The 3D coordinates to convert.
+    view_spec : dict
+        The view specification that determines the conversion method.
+
+    Returns
+    -------
+    list[float] | None
+        The converted (p, q) coordinates, or None if the point is behind the camera in a camera view.
+    """
+    # "ChatGPT 4o" assisted with generating this docstring.
+    pqw = xyz2pqw(xyz, view_spec)
+    if pqw == None:
+        return None
+    else:
+        return pqw[0:2]
+
+
+def pqw2xyz(pqw, view_spec):
+    """Converts (p, q, w) coordinates back to 3D coordinates based on the view specification.
+
+    Parameters
+    ----------
+    pqw : list[float]
+        The (p, q, w) coordinates to convert.
+    view_spec : dict
+        The view specification that determines the conversion method.
+
+    Returns
+    -------
+    list[float]
+        The converted 3D coordinates.
+
+    Raises
+    ------
+    ValueError
+        If the view specification type is unrecognized.
+    """
+    # "ChatGPT 4o" assisted with generating this docstring.
+    # Assumes the right-hand rule for all conversions.
+    # That is, [p,q,w] is viewed as a right-handed coordinate system.
+    if view_spec["type"] == "3d":
+        return pqw
+    elif view_spec["type"] == "xy":
+        return [pqw[0], pqw[1], pqw[2]]
+    elif view_spec["type"] == "xz":
+        return [pqw[0], -pqw[2], pqw[1]]
+    elif view_spec["type"] == "yz":
+        return [pqw[2], pqw[0], pqw[1]]
+    elif view_spec["type"] == "vplane":
+        # Fetch section coordinate system.
+        origin_xyz = np.array(view_spec["origin_xyz"])  # Make arrays so we can do simple vactor math.
+        p_uxyz = np.array(view_spec["p_uxyz"])  #
+        q_uxyz = np.array(view_spec["q_uxyz"])  #
+        w_uxyz = np.array(view_spec["w_uxyz"])  #
+        # Extract (p,q,w) components.
+        p = pqw[0]
+        q = pqw[1]
+        w = pqw[2]
+        # Construct (x,y,z) components.
+        xyz = origin_xyz + (p * p_uxyz) + (q * q_uxyz) + (w * w_uxyz)
+        return [xyz[0], xyz[1], xyz[2]]
+    else:
+        print("ERROR: In pqw2xyz(), unrecognized view_spec['type'] = '" + str(view_spec["type"]) + "' encountered.")
+        assert False
+
+
+def pq2xyz(pq, view_spec):
+    """Converts (p, q) coordinates to 3D coordinates based on the view specification.
+
+    Parameters
+    ----------
+    pq : list[float]
+        The (p, q) coordinates to convert.
+    view_spec : dict
+        The view specification that determines the conversion method.
+
+    Returns
+    -------
+    list[float]
+        The converted 3D coordinates.
+    """
+    # "ChatGPT 4o" assisted with generating this docstring.
+    pqw = pq.copy()
+    pqw.append(0)
+    return pqw2xyz(pqw, view_spec)