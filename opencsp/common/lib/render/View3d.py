--- conflicted
+++ resolved
@@ -1,1148 +1,1128 @@
-import os
-import time
-from typing import Callable
-
-import matplotlib.backend_bases as backb
-import matplotlib.image as mpimg
-import matplotlib.pyplot as plt
-from matplotlib.axes import Axes
-from matplotlib.figure import Figure
-from mpl_toolkits.mplot3d.axes3d import Axes3D
-import numpy as np
-from PIL import Image
-
-from opencsp.common.lib.geometry.Pxyz import Pxyz
-from opencsp.common.lib.geometry.Vxyz import Vxyz
-import opencsp.common.lib.render.axis_3d as ax3d
-import opencsp.common.lib.render.view_spec as vs
-import opencsp.common.lib.render_control.RenderControlPointSeq as rcps
-import opencsp.common.lib.render_control.RenderControlText as rctxt
-import opencsp.common.lib.tool.log_tools as lt
-import opencsp.common.lib.render.lib.AbstractPlotHandler as aph
-from opencsp.common.lib.render_control.RenderControlSurface import RenderControlSurface
-
-
-class View3d(aph.AbstractPlotHandler):
-    """
-    Class representing a view of 3d data.
-
-    The view may be 2d or 3d, including various projections.
-
-    Parameters:
-
-        view_spec: One of 3d, xy, xz, or yz. Built with Lib.Render.view_spec.view_spec_X().
-
-        equal: Whether to ensure axes have equal size tick spacing.
-    """
-
-    def __init__(
-        self,
-        figure: Figure,
-        axis: Axes,
-        view_spec: dict,  # 3d, xy, xz, yz
-        equal=None,  # Whether to ensure axes have equal size tick spacing.
-        parent=None,
-    ):
-        # in-situ imports to avoid import cycles
-        import opencsp.common.lib.render_control.RenderControlFigureRecord as rcfr
-
-        parent: rcfr.RenderControlFigureRecord = parent
-
-        super(View3d, self).__init__()
-
-        # defaults if not set
-        if parent != None:
-            equal = equal if equal != None else parent.equal
-        equal = equal if equal != None else True
-
-        # interactive graphing values
-        self._callbacks: dict[str, int] = {}
-
-        # other values
-        self._figure = figure
-        self.axis = axis
-        self.view_spec = view_spec
-        self.equal = equal
-        self.parent = parent
-        self.x_limits = None
-        self.y_limits = None
-        self.z_limits = None
-
-    @property
-    def view(self) -> Figure:
-        return self._figure
-
-    @view.setter
-    def view(self, val: Figure):
-        self._figure = val
-        self._register_plot(val)
-
-    # CLEAR
-
-    def clear(self):
-        """
-        Clears the old plot data without deleting the window, listeners, or orientation. Useful for updating a plot
-        interactively.
-        """
-        # Clear the previous data
-        # self.fig_record.figure.clear(keep_observers=True) <-- not doing this, clears everything except window
-        self.axis.clear()
-
-    # ACCESS
-
-    def is_3d(self) -> bool:
-        return self.view_spec['type'] == '3d'
-
-    # RENDER
-
-    def show(
-        self,
-        equal=None,  # Whether to force equal axis scale; consider turning off if axis limits set.
-        x_limits=None,  # Optional x-axis limits in the form [x_min,x_max] or None.
-        y_limits=None,  # Optional y-axis limits in the form [y_min,y_max] or None.
-        z_limits=None,  # Optional z-axis limits in the form [z_min,z_max] or None.
-        grid=None,  # Whether to include a grid on the plot axes.
-        crop_to_image_frame=True,  # Set axis limits to image frame boundaries (camera views only).
-        draw_image_frame=True,  # Draw the image frame boundaries (camera views only).
-        image_frame_style=rcps.outline(color='r'),  # Image frame boundary style.
-        image_frame_legend=False,  # Include image frame as a legend entry.
-        legend=False,  # Draw the plot legend.
-        block=False,
-    ) -> None:
-        """
-        Shows a plot, ensuring that equal axis is set if applicable.
-        """
-        # in-situ imports to avoid import cycles
-        import opencsp.common.lib.render_control.RenderControlFigureRecord as rcfr
-
-        # defaults if not set
-        # equal is simple
-        # grid can be inherited from the parent's axis_control, or defaults to true
-        equal = equal if equal != None else self.equal
-        if self.parent != None:
-            parent_grid = True
-            if self.parent.axis_control != None:
-                parent_grid = self.parent.axis_control.grid
-            grid = grid if grid != None else parent_grid
-        grid = grid if grid != None else True
-
-        # If axis limits are not provided, clear any previous limits.
-        if (x_limits == None) or (y_limits == None) or (z_limits == None):
-            # This solution from stack overflow: https://stackoverflow.com/questions/18795172/using-matplotlib-and-ipython-how-to-reset-x-and-y-axis-limits-to-autoscale
-            ax = plt.gca()  # get the current axes
-            ax.relim()  # make sure all the data fits
-            ax.autoscale()  # auto-scale
-            self.x_limits = None
-            self.y_limits = None
-            self.z_limits = None
-        # Axes aspect ratio.
-        if equal:
-            if self.view_spec['type'] == '3d':
-                ax3d.set_3d_axes_equal(self.axis)  # , set_zmin_zero=True, box_aspect=None)
-            elif (
-                (self.view_spec['type'] == 'xy')
-                or (self.view_spec['type'] == 'xz')
-                or (self.view_spec['type'] == 'yz')
-                or (self.view_spec['type'] == 'image')
-                or (self.view_spec['type'] == 'vplane')
-                or (self.view_spec['type'] == 'camera')
-            ):
-                if (x_limits != None) or (y_limits != None):
-                    lt.warn(
-                        'WARNING: In View3d.show(), setting equal axes while also setting axis limits can prevent axis limits from taking effect.'
-                    )
-                self.axis.axis('equal')
-            else:
-                lt.error(
-                    "ERROR: In View3d.show(), unrecognized view_spec['type'] = '"
-                    + str(self.view_spec['type'])
-                    + "' encountered."
-                )
-                assert False
-        # Crop.
-        if (self.view_spec['type'] == 'camera') and crop_to_image_frame:
-            frame_box = self.view_spec['camera'].frame_box_pq
-            pq_min = frame_box[0]
-            pq_max = frame_box[1]
-            p_min = pq_min[0]
-            p_max = pq_max[0]
-            q_min = pq_min[1]
-            q_max = pq_max[1]
-            self.axis.set_xlim([p_min, p_max])
-            self.axis.set_ylim([q_min, q_max])
-        # Image frame.
-        if (self.view_spec['type'] == 'camera') and draw_image_frame:
-            # Fetch the image frame corners, and repeat the first corner to produce a closed contour.
-            corner_pq_list = self.view_spec['camera'].image_frame_corners()
-            frame_pq_list = corner_pq_list.copy()
-            frame_pq_list.append(corner_pq_list[0])
-            if image_frame_legend:
-                image_frame_label = 'Image Frame'
-            else:
-                image_frame_label = None
-            self.axis.plot(
-                [pq[0] for pq in frame_pq_list],
-                [-pq[1] for pq in frame_pq_list],  # Negate y because image is flipped.
-                label=image_frame_label,
-                linestyle=image_frame_style.linestyle,
-                linewidth=image_frame_style.linewidth,
-                color=image_frame_style.color,
-                marker=image_frame_style.marker,
-                markersize=image_frame_style.markersize,
-                markeredgecolor=image_frame_style.markeredgecolor,
-                markeredgewidth=image_frame_style.markeredgewidth,
-                markerfacecolor=image_frame_style.markerfacecolor,
-            )
-        # Limits.
-        if x_limits != None:
-            self.axis.set_xlim(x_limits)
-            self.x_limits = x_limits
-        if y_limits != None:
-            self.axis.set_ylim(y_limits)
-            self.y_limits = y_limits
-        if z_limits != None:
-            if self.view_spec['type'] == '3d':
-                self.axis.set_zlim(z_limits)
-                self.z_limits = z_limits
-            elif (self.view_spec['type'] == 'xz') or (self.view_spec['type'] == 'yz'):
-                self.axis.set_ylim(z_limits)
-                self.z_limits = z_limits
-        # Grid.
-        if grid:
-            plt.grid()
-        # Legend.
-        if legend:
-            self.axis.legend()
-        # Draw.
-        plt.show(block=block)
-
-    # INTERACTION
-
-    def register_event_handler(self, event_type: str, callback: Callable[[backb.Event], None]):
-        # deregister the previous callback
-        if event_type in self._callbacks:
-            self.view.figure.canvas.mpl_disconnect(self._callbacks[event_type])
-            del self._callbacks[event_type]
-
-        # register the new callback
-        self._callbacks[event_type] = self.view.figure.canvas.mpl_connect(event_type, callback)
-
-    def on_key_press(self, event: backb.KeyEvent, draw_func: Callable):
-        if event.key == 'f5':
-            lt.info(time.time())
-            self.clear()
-            draw_func()
-
-    # WRITE
-
-    def show_and_save_multi_axis_limits(self, output_dir, output_figure_body, limits_list, grid=True):
-        # Draw and save.
-        if limits_list != None:
-            for limits in limits_list:
-                if limits == None:
-                    self.show_and_save(output_dir, output_figure_body, grid=grid)
-                else:
-                    if self.is_3d():
-                        self.show_and_save(
-                            output_dir,
-                            output_figure_body,
-                            x_limits=limits[0],
-                            y_limits=limits[1],
-                            z_limits=limits[2],
-                            grid=grid,
-                        )
-                    else:
-                        self.show_and_save(
-                            output_dir, output_figure_body, x_limits=limits[0], y_limits=limits[1], grid=grid
-                        )
-
-    def show_and_save(
-        self,
-        output_dir,  # Where to write the figure.
-        output_figure_body,  # Base filename.  Directory path, suffixes, and extension will be added.
-        x_limits=None,  # Optional x-axis limits in the form [x_min,x_max] or None.
-        y_limits=None,  # Optional y-axis limits in the form [y_min,y_max] or None.
-        z_limits=None,  # Optional z-axis limits in the form [z_min,z_max] or None.
-        grid=True,  # Whether to include a grid on the plot axes.
-        crop_to_image_frame=True,  # Set axis limits to image frame boundaries (camera views only).
-        draw_image_frame=True,  # Draw the image frame boundaries (camera views only).
-        image_frame_style=rcps.outline(color='r'),  # Image frame boundary style.
-        image_frame_legend=False,  # Include image frame as a legend entry.
-        legend=True,  # Whether to draw the plot legend.
-        format='png',  # Format to save the figure.  See matplotlib documentation for options.
-        dpi=600,
-    ):  # Dots per inch to save the plot.
-        """
-        Constructs and displays the figure, and then saves all figures to disk.
-        This routine is useful when you construct a complex figure, and then want to save versions
-        with different axis limits.
-
-        The save_all_figures() routine avoids overwriting previously-existing figures, so the work
-        of saving is not replicated, even though it considers saving figures that might already have
-        been saved.
-        """
-        # Generate the plot, setting limits if specified.
-        # (This also sets equal axes, especially for 3-d plots.)
-        self.show(
-            x_limits=x_limits,
-            y_limits=y_limits,
-            z_limits=z_limits,
-            grid=grid,
-            crop_to_image_frame=crop_to_image_frame,
-            draw_image_frame=draw_image_frame,
-            image_frame_style=image_frame_style,
-            image_frame_legend=image_frame_legend,
-            legend=legend,
-        )
-        # Save all figures, including this one.
-        self.save(output_dir, output_figure_body, format=format, dpi=dpi)
-
-    def save(self, output_dir, output_figure_body, format='png', dpi=300) -> str:
-        # Ensure the output destination is available.
-        if not (os.path.exists(output_dir)):
-            os.makedirs(output_dir)
-        # Add the projection choice.
-        output_figure_body += '_' + self.view_spec['type']
-        # Add axis limit suffix.
-        output_figure_body += self.limit_suffix()
-        # Join with output directory.
-        output_figure_dir_body = os.path.join(output_dir, output_figure_body)
-        # Save the figure.
-        output_figure_dir_body_ext = output_figure_dir_body + '.' + format
-        lt.info('In View3d.save(), saving figure: ' + output_figure_dir_body_ext)
-        # plt.savefig(output_figure_dir_body_ext, format=format, dpi=dpi)
-        self.view.savefig(output_figure_dir_body_ext, format=format, dpi=dpi)
-        # Return the outptu file path and directory.
-        return output_figure_dir_body_ext
-
-    def limit_suffix(self):
-        limit_suffix_str = ''
-        if self.x_limits:
-            limit_suffix_str += '_' + str(self.x_limits[0]) + 'x' + str(self.x_limits[1])
-        if self.y_limits:
-            limit_suffix_str += '_' + str(self.y_limits[0]) + 'y' + str(self.y_limits[1])
-        if self.z_limits:
-            limit_suffix_str += '_' + str(self.z_limits[0]) + 'z' + str(self.z_limits[1])
-        return limit_suffix_str
-
-    # Image Plotting
-    def imshow(self, *args, colorbar=False, **kwargs) -> None:
-        """Draw an image on a 2D plot. Requires view_spec type to be 'image'.
-
-        This method is best for drawing an image by itself. For drawing images on
-        top of other plots (example on top of 3D data) use draw_image instead."""
-        if self.view_spec['type'] == 'image':
-            # load the image, as necessary
-            load_as_necessary = lambda img: (img if not isinstance(img, str) else Image.open(img))
-            if 'X' in kwargs:
-                img = kwargs['X']
-                kwargs['X'] = load_as_necessary(img)
-            elif len(args) > 0:
-                img = args[0]
-                args = list(args)
-                args[0] = load_as_necessary(img)
-
-            im = self.axis.imshow(*args, interpolation='none', **kwargs)
-            if self.equal:
-                # self.axis.set_box_aspect(1)
-                pass
-            if colorbar:
-                plt.title('')
-                plt.colorbar(im, shrink=0.9)
-
-    def draw_image(self, path_or_array: str | np.ndarray):
-        """Draw an image on top of an existing plot.
-
-        This method is best for drawing images on top of other plots
-        (example on top of 3D data). For drawing an image by itself
-        use imshow instead."""
-        if isinstance(path_or_array, str):
-            img = mpimg.imread(path_or_array)
-        else:
-            img: np.ndarray = path_or_array
-        imgw, imgh = img.shape[1], img.shape[0]
-        xbnd, ybnd = self.axis.get_xbound(), self.axis.get_ybound()
-        xdraw = xbnd
-
-        # stretch the image to fit it's original proportions in the y dimension
-        width = xbnd[1] - xbnd[0]
-        height = imgh * (width / imgw)
-        ymid = (ybnd[1] - ybnd[0]) / 2 + ybnd[0]
-        ydraw = [ymid - height / 2, ymid + height / 2]
-
-        self.axis.imshow(img, extent=[xdraw[0], xdraw[1], ydraw[0], ydraw[1]], zorder=-1)
-
-    def pcolormesh(self, *args, colorbar=False, **kwargs) -> None:
-        """Allows plotting like imshow, with the additional option of sizing the boxes at will.
-        Look at matplotlib.axes.Axes.pcolormesh for more information.
-
-        Parameters
-        -----------
-        x: iterable
-            The coordinates of the x values of quadrilaterals of a pcolormesh
-        y: iterable
-            The coordinates of the y values of quadrilaterals of a pcolormesh
-        C: 2d numpy array
-            The vaues corresponding to the regtangle made by the x and y lists.
-        """
-        if self.view_spec['type'] in ['image']:
-            im = self.axis.pcolormesh(*args, **kwargs)
-            # self.axis.set_box_aspect(1)
-            if colorbar:
-                plt.title('')
-                plt.colorbar(im, shrink=0.9)
-
-    def contour(self, *args, colorbar=False, **kwargs) -> None:
-        """Will plot the contour lines on top of an image.
-        See matplotlib.axes.Axes.contour for more information.
-
-        Parameters
-        -----------
-        X, Y
-           They must both be 1-D such that len(X) == N is the number
-           of columns in Z and len(Y) == M is the number of rows in Z.
-        Z
-           The height values over which the contour is drawn. Color-mapping is controlled by cmap, norm, vmin, and vmax.
-
-        """
-        if self.view_spec['type'] == 'image':
-            im = self.axis.contour(*args, **kwargs)
-            self.axis.set_box_aspect(1)
-            if colorbar:
-                plt.title('')
-                plt.colorbar(im, shrink=0.9)
-
-    def draw_hist2d(self, h, xedges, yedges, *args, colorbar=False, **kwargs):
-        if self.view_spec['type'] == 'image':
-            im = self.axis.imshow(h, **kwargs)
-            plt.set_xticks(xedges)
-            plt.set_yticks(yedges)
-            self.axis.set_box_aspect(1)
-            if colorbar:
-                plt.title('')
-                plt.colorbar(im, shrink=0.9)
-
-    # XYZ <---> PQ CONVERSION
-
-    def xyz2pqw(self, xyz):
-        return vs.xyz2pqw(xyz, self.view_spec)
-
-    def xyz2pq(self, xyz):
-        return vs.xyz2pq(xyz, self.view_spec)
-
-    def pqw2xyz(self, pqw):
-        return vs.pqw2xyz(pqw, self.view_spec)
-
-    def pq2xyz(self, pq):
-        return vs.pq2xyz(pq, self.view_spec)
-
-    # XYZ PLOTTING
-
-    def draw_xyz_text(self, xyz, text, style=rctxt.default()):  # An xyz is [x,y,z]
-        if len(xyz) != 3:
-            lt.error('ERROR: In draw_xyz_text(), len(xyz)=', len(xyz), ' is not equal to 3.')
-            assert False
-        if self.view_spec['type'] == '3d':
-            self.axis.text(
-                xyz[0],
-                xyz[1],
-                xyz[2],
-                text,
-                horizontalalignment=style.horizontalalignment,
-                verticalalignment=style.verticalalignment,
-                fontsize=style.fontsize,
-                fontstyle=style.fontstyle,
-                fontweight=style.fontweight,
-                zdir=style.zdir,
-                color=style.color,
-            )
-        elif self.view_spec['type'] == 'xy':
-            self.axis.text(
-                xyz[0],
-                xyz[1],
-                text,
-                horizontalalignment=style.horizontalalignment,
-                verticalalignment=style.verticalalignment,
-                fontsize=style.fontsize,
-                fontstyle=style.fontstyle,
-                fontweight=style.fontweight,
-                color=style.color,
-            )
-        elif self.view_spec['type'] == 'xz':
-            self.axis.text(
-                xyz[0],
-                xyz[2],
-                text,
-                horizontalalignment=style.horizontalalignment,
-                verticalalignment=style.verticalalignment,
-                fontsize=style.fontsize,
-                fontstyle=style.fontstyle,
-                fontweight=style.fontweight,
-                color=style.color,
-            )
-        elif self.view_spec['type'] == 'yz':
-            self.axis.text(
-                xyz[1],
-                xyz[2],
-                text,
-                horizontalalignment=style.horizontalalignment,
-                verticalalignment=style.verticalalignment,
-                fontsize=style.fontsize,
-                fontstyle=style.fontstyle,
-                fontweight=style.fontweight,
-                color=style.color,
-            )
-        elif self.view_spec['type'] == 'vplane':
-            pq = vs.xyz2pq(xyz, self.view_spec)
-            self.axis.text(
-                pq[0],
-                pq[1],
-                text,
-                horizontalalignment=style.horizontalalignment,
-                verticalalignment=style.verticalalignment,
-                fontsize=style.fontsize,
-                fontstyle=style.fontstyle,
-                fontweight=style.fontweight,
-                color=style.color,
-            )
-        elif self.view_spec['type'] == 'camera':
-            pq = vs.xyz2pq(xyz, self.view_spec)
-            if pq:
-                self.axis.text(
-                    pq[0],
-                    pq[1],
-                    text,
-                    horizontalalignment=style.horizontalalignment,
-                    verticalalignment=style.verticalalignment,
-                    fontsize=style.fontsize,
-                    fontstyle=style.fontstyle,
-                    fontweight=style.fontweight,
-                    color=style.color,
-                    clip_box=self.axis.clipbox,
-                    clip_on=True,
-                )
-        else:
-            lt.error(
-                "ERROR: In View3d.draw_xyz_text(), unrecognized view_spec['type'] = '"
-                + str(self.view_spec['type'])
-                + "' encountered."
-            )
-            assert False
-
-    def draw_xyz(self, xyz, style: rcps.RenderControlPointSeq = None, label: str = None):  # An xyz is [x,y,z]
-        """Plots a single point, I think (BGB)."""
-        if style == None:
-            style = rcps.default()
-        if len(xyz) != 3:
-            lt.error('ERROR: In draw_xyz(), len(xyz)=', len(xyz), ' is not equal to 3.')
-            assert False
-        if self.view_spec['type'] == '3d':
-            self.axis.plot3D(
-                [xyz[0]],
-                [xyz[1]],
-                [xyz[2]],
-                label=label,
-                color=style.color,
-                marker=style.marker,
-                markersize=style.markersize,
-                markeredgecolor=style.markeredgecolor,
-                markeredgewidth=style.markeredgewidth,
-                markerfacecolor=style.markerfacecolor,
-            )
-        elif self.view_spec['type'] == 'xy':
-            self.axis.plot(
-                [xyz[0]],
-                [xyz[1]],
-                label=label,
-                color=style.color,
-                marker=style.marker,
-                markersize=style.markersize,
-                markeredgecolor=style.markeredgecolor,
-                markeredgewidth=style.markeredgewidth,
-                markerfacecolor=style.markerfacecolor,
-            )
-        elif self.view_spec['type'] == 'xz':
-            self.axis.plot(
-                [xyz[0]],
-                [xyz[2]],
-                label=label,
-                color=style.color,
-                marker=style.marker,
-                markersize=style.markersize,
-                markeredgecolor=style.markeredgecolor,
-                markeredgewidth=style.markeredgewidth,
-                markerfacecolor=style.markerfacecolor,
-            )
-        elif self.view_spec['type'] == 'yz':
-            self.axis.plot(
-                [xyz[1]],
-                [xyz[2]],
-                label=label,
-                color=style.color,
-                marker=style.marker,
-                markersize=style.markersize,
-                markeredgecolor=style.markeredgecolor,
-                markeredgewidth=style.markeredgewidth,
-                markerfacecolor=style.markerfacecolor,
-            )
-        elif self.view_spec['type'] == 'vplane':
-            pq = vs.xyz2pq(xyz, self.view_spec)
-            self.axis.plot(
-                [pq[0]],
-                [pq[1]],
-                label=label,
-                color=style.color,
-                marker=style.marker,
-                markersize=style.markersize,
-                markeredgecolor=style.markeredgecolor,
-                markeredgewidth=style.markeredgewidth,
-                markerfacecolor=style.markerfacecolor,
-            )
-        elif self.view_spec['type'] == 'camera':
-            pq = vs.xyz2pq(xyz, self.view_spec)
-            if pq:
-                self.axis.plot(
-                    [pq[0]],
-                    [pq[1]],
-                    label=label,
-                    color=style.color,
-                    marker=style.marker,
-                    markersize=style.markersize,
-                    markeredgecolor=style.markeredgecolor,
-                    markeredgewidth=style.markeredgewidth,
-                    markerfacecolor=style.markerfacecolor,
-                )
-        else:
-            lt.error(
-                "ERROR: In View3d.draw_xyz(), unrecognized view_spec['type'] = '"
-                + str(self.view_spec['type'])
-                + "' encountered."
-            )
-            assert False
-
-    def draw_single_Pxyz(self, p: Pxyz, style: rcps.RenderControlPointSeq = None, labels: list[str] = None):
-        if labels == None:
-            labels = [None] * len(p)
-        if style == None:
-            style = rcps.default(markersize=2)
-        for x, y, z, label in zip(p.x, p.y, p.z, labels):
-            self.draw_xyz((x, y, z), style, label)
-
-    def draw_xyz_list(self, input_xyz_list: list[list], close=False, style=None, label=None) -> None:
-        """Draw lines or closed polygons.
-
-        Parameters
-        ----------
-            input_xyz_list: List of xyz three vectors (eg [[0,0,0], [1,1,1]])
-            close: Draw as a closed polygon (ignored if input_xyz_list < 3 points)"""
-
-        if style == None:
-            style = rcps.default()
-
-        if len(input_xyz_list) > 0:
-            # Construct the point list to draw, including closing the polygon if desired.
-            if close and (len(input_xyz_list) > 2):
-                xyz_list = input_xyz_list.copy()
-                xyz_list.append(input_xyz_list[0])
-            else:
-                xyz_list = input_xyz_list
-            # Draw the point list.
-            if self.view_spec['type'] == '3d':
-                self.axis.plot3D(
-                    [xyz[0] for xyz in xyz_list],
-                    [xyz[1] for xyz in xyz_list],
-                    [xyz[2] for xyz in xyz_list],
-                    label=label,
-                    linestyle=style.linestyle,
-                    linewidth=style.linewidth,
-                    color=style.color,
-                    marker=style.marker,
-                    markersize=style.markersize,
-                    markeredgecolor=style.markeredgecolor,
-                    markeredgewidth=style.markeredgewidth,
-                    markerfacecolor=style.markerfacecolor,
-                )
-            elif self.view_spec['type'] == 'xy':
-                self.axis.plot(
-                    [xyz[0] for xyz in xyz_list],
-                    [xyz[1] for xyz in xyz_list],
-                    label=label,
-                    linestyle=style.linestyle,
-                    linewidth=style.linewidth,
-                    color=style.color,
-                    marker=style.marker,
-                    markersize=style.markersize,
-                    markeredgecolor=style.markeredgecolor,
-                    markeredgewidth=style.markeredgewidth,
-                    markerfacecolor=style.markerfacecolor,
-                )
-            elif self.view_spec['type'] == 'xz':
-                self.axis.plot(
-                    [xyz[0] for xyz in xyz_list],
-                    [xyz[2] for xyz in xyz_list],
-                    label=label,
-                    linestyle=style.linestyle,
-                    linewidth=style.linewidth,
-                    color=style.color,
-                    marker=style.marker,
-                    markersize=style.markersize,
-                    markeredgecolor=style.markeredgecolor,
-                    markeredgewidth=style.markeredgewidth,
-                    markerfacecolor=style.markerfacecolor,
-                )
-            elif self.view_spec['type'] == 'yz':
-                self.axis.plot(
-                    [xyz[1] for xyz in xyz_list],
-                    [xyz[2] for xyz in xyz_list],
-                    label=label,
-                    linestyle=style.linestyle,
-                    linewidth=style.linewidth,
-                    color=style.color,
-                    marker=style.marker,
-                    markersize=style.markersize,
-                    markeredgecolor=style.markeredgecolor,
-                    markeredgewidth=style.markeredgewidth,
-                    markerfacecolor=style.markerfacecolor,
-                )
-            elif self.view_spec['type'] == 'vplane':
-                pq_list = [vs.xyz2pq(xyz, self.view_spec) for xyz in xyz_list]
-                self.axis.plot(
-                    [pq[0] for pq in pq_list],
-                    [pq[1] for pq in pq_list],
-                    label=label,
-                    linestyle=style.linestyle,
-                    linewidth=style.linewidth,
-                    color=style.color,
-                    marker=style.marker,
-                    markersize=style.markersize,
-                    markeredgecolor=style.markeredgecolor,
-                    markeredgewidth=style.markeredgewidth,
-                    markerfacecolor=style.markerfacecolor,
-                )
-            elif self.view_spec['type'] == 'camera':
-                pq_list = [vs.xyz2pq(xyz, self.view_spec) for xyz in xyz_list]
-                # Discard all "None" entries, and split into separate contiguous lists.
-                list_of_pq_lists = []
-                pq_list_2 = []
-                for idx in range(len(pq_list)):
-                    if pq_list[idx] != None:
-                        pq_list_2.append(pq_list[idx])
-                    else:
-                        if len(pq_list_2) > 0:
-                            list_of_pq_lists.append(pq_list_2)
-                        pq_list_2 = []
-                if len(pq_list_2) > 0:
-                    list_of_pq_lists.append(pq_list_2)
-                # Plot the contiguous pq sequences.
-                for pq_list_3 in list_of_pq_lists:
-                    self.axis.plot(
-                        [pq[0] for pq in pq_list_3],
-                        [pq[1] for pq in pq_list_3],
-                        label=label,
-                        linestyle=style.linestyle,
-                        linewidth=style.linewidth,
-                        color=style.color,
-                        marker=style.marker,
-                        markersize=style.markersize,
-                        markeredgecolor=style.markeredgecolor,
-                        markeredgewidth=style.markeredgewidth,
-                        markerfacecolor=style.markerfacecolor,
-                    )
-            else:
-                lt.error(
-                    "ERROR: In View3d.draw_xyz_list(), unrecognized view_spec['type'] = '"
-                    + str(self.view_spec['type'])
-                    + "' encountered."
-                )
-                assert False
-
-    def draw_Vxyz(self, V: Vxyz, close=False, style=None, label=None) -> None:
-        """Alternative to View3d.drawxyz_list that used the Vxyz class instead"""
-        self.draw_xyz_list(list(V.data.T), close, style, label)
-
-<<<<<<< HEAD
-    # TODO tjlarki: only implemented for 3d views, should extend
-    def _draw_xyz_surface_customshape(
-=======
-    # TODO TJL: only implemented for 3d views, should extend
-    def draw_xyz_surface(
->>>>>>> 112bff99
-        self,
-        x_mesh: np.ndarray,
-        y_mesh: np.ndarray,
-        z_mesh: np.ndarray,
-        surface_style: RenderControlSurface = None,
-        **kwargs,
-    ):
-        if surface_style is None:
-            surface_style = RenderControlSurface()
-
-        if self.view_spec['type'] == '3d':
-            axis: Axes3D = self.axis
-
-            # Draw the surface
-            axis.plot_surface(
-                x_mesh,
-                y_mesh,
-                z_mesh,
-                color=surface_style.color,
-                cmap=surface_style.color_map,
-                edgecolor=surface_style.edgecolor,
-                linewidth=surface_style.linewidth,
-                alpha=surface_style.alpha,
-                antialiased=surface_style.antialiased,
-                **kwargs,
-            )
-
-            # Draw the contour plots
-            if surface_style.contour:
-                for ax, mesh in [('x', x_mesh), ('y', y_mesh), ('z', z_mesh)]:
-                    if surface_style.contours[ax]:
-                        mmin, mmax = np.min(mesh), np.max(mesh)
-                        height = mmax - mmin
-
-                        # placement is determined by graph's orientation
-                        lower_offset = mmin - np.max([height / 3, 1])
-                        upper_offset = mmax + np.max([height / 3, 1])
-                        offset = lower_offset
-                        elev, azim = axis.elev, axis.azim  # angle 0-360
-                        if ax == 'z':
-                            if elev < 0 or elev > 180:
-                                offset = upper_offset
-                        elif ax == 'x':
-                            if azim > 90 and azim < 270:
-                                offset = upper_offset
-                        elif ax == 'y':
-                            if azim < 0 or azim > 180:
-                                offset = upper_offset
-
-                        # axis-specific arguments
-                        contourf_kwargs = {}
-                        if ax != 'z':
-                            contourf_kwargs = {'zdir': ax}
-
-                        axis.contourf(
-                            x_mesh,
-                            y_mesh,
-                            z_mesh,
-                            offset=offset,
-                            cmap=surface_style.contour_color_map,
-                            alpha=surface_style.contour_alpha,
-                            **contourf_kwargs,
-                        )
-
-            # Draw the title
-            if surface_style.draw_title:
-                if self.parent is not None:
-                    axis.set_title(self.parent.title)
-
-    def draw_xyz_surface_customshape(
-        self,
-        x_mesh: np.ndarray,
-        y_mesh: np.ndarray,
-        z_mesh: np.ndarray,
-        surface_style: RenderControlSurface = None,
-        **kwargs,
-    ):
-        draw_callback = lambda: self._draw_xyz_surface_customshape(x_mesh, y_mesh, z_mesh, surface_style, **kwargs)
-        self.register_event_handler('key_release_event', lambda event: self.on_key_press(event, draw_callback))
-        draw_callback()
-
-    def draw_xyz_surface(self, surface: np.ndarray, surface_style: RenderControlSurface = None, **kwargs):
-        """
-        Draw a 3D plot for the given z_mesh surface.
-
-        Example from https://matplotlib.org/stable/plot_types/3D/surface3d_simple.html#sphx-glr-plot-types-3d-surface3d-simple-py::
-
-            # Make data
-            X = np.arange(-5, 5)
-            Y = np.arange(-5, 5)
-            X_mesh, Y_mesh = np.meshgrid(X, Y)
-            R = np.sqrt(X_mesh**2 + Y_mesh**2)
-            Z = np.sin(R)
-
-            print(X)
-            # array([[-5, -4, -3, -2, -1,  0,  1,  2,  3,  4],
-            #        [-5, -4, -3, -2, -1,  0,  1,  2,  3,  4],
-            #        [-5, -4, -3, -2, -1,  0,  1,  2,  3,  4],
-            #        [-5, -4, -3, -2, -1,  0,  1,  2,  3,  4],
-            #        [-5, -4, -3, -2, -1,  0,  1,  2,  3,  4],
-            #        [-5, -4, -3, -2, -1,  0,  1,  2,  3,  4],
-            #        [-5, -4, -3, -2, -1,  0,  1,  2,  3,  4],
-            #        [-5, -4, -3, -2, -1,  0,  1,  2,  3,  4],
-            #        [-5, -4, -3, -2, -1,  0,  1,  2,  3,  4],
-            #        [-5, -4, -3, -2, -1,  0,  1,  2,  3,  4]])
-            print(np.round(Z, 2))
-            # array([[ 0.71,  0.12, -0.44, -0.78, -0.93, -0.96, -0.93, -0.78, -0.44,  0.12],
-            #        [ 0.12, -0.59, -0.96, -0.97, -0.83, -0.76, -0.83, -0.97, -0.96, -0.59],
-            #        [-0.44, -0.96, -0.89, -0.45, -0.02,  0.14, -0.02, -0.45, -0.89, -0.96],
-            #        [-0.78, -0.97, -0.45,  0.31,  0.79,  0.91,  0.79,  0.31, -0.45, -0.97],
-            #        [-0.93, -0.83, -0.02,  0.79,  0.99,  0.84,  0.99,  0.79, -0.02, -0.83],
-            #        [-0.96, -0.76,  0.14,  0.91,  0.84,     0,  0.84,  0.91,  0.14, -0.76],
-            #        [-0.93, -0.83, -0.02,  0.79,  0.99,  0.84,  0.99,  0.79, -0.02, -0.83],
-            #        [-0.78, -0.97, -0.45,  0.31,  0.79,  0.91,  0.79,  0.31, -0.45, -0.97],
-            #        [-0.44, -0.96, -0.89, -0.45, -0.02,  0.14, -0.02, -0.45, -0.89, -0.96],
-            #        [ 0.12, -0.59, -0.96, -0.97, -0.83, -0.76, -0.83, -0.97, -0.96, -0.59]])
-
-            # Plot the surface
-            rc_fig = rcf.RenderControlFigure(tile=False)
-            rc_axis = rca.RenderControlAxis(z_label='Light Intensity')
-            rc_surf = rcs.RenderControlSurface()
-            fig_record = fm.setup_figure_for_3d_data(rc_fig, rc_axis, equal=False, name='Light Intensity', code_tag=f"{__file__}")
-            view = fig_record.view
-            view.draw_xyz_surface(Z)
-            plt.show()
-
-        Parameters
-        ----------
-        surface : ndarray
-            2D array of surface values.
-        surface_style : RenderControlSurface, optional
-            How to style the surface, by default  RenderControlSurface()
-        """
-        # validate the inputs
-        conformed_surface = surface
-        if conformed_surface.ndim > 2:
-            conformed_surface = np.squeeze(conformed_surface)
-        if conformed_surface.ndim != 2:
-            lt.error_and_raise(
-                ValueError,
-                "Error in View3d.draw_xyz_surface(): "
-                + f"given surface should have 2 dimensions, but shape is {conformed_surface.shape}",
-            )
-
-        # generate the x_mesh and y_mesh
-        width = conformed_surface.shape[1]
-        height = conformed_surface.shape[0]
-        x_arr = np.arange(0, width)
-        y_arr = np.arange(0, height)
-        x_mesh, y_mesh = np.meshgrid(x_arr, y_arr)
-
-        # draw!
-        self.draw_xyz_surface_customshape(x_mesh, y_mesh, conformed_surface, surface_style, **kwargs)
-
-    def draw_xyz_trisurface(
-        self, x: np.ndarray, y: np.ndarray, z: np.ndarray, surface_style: RenderControlSurface = None, **kwargs
-    ):
-        if surface_style == None:
-            surface_style = RenderControlSurface()
-        if self.view_spec['type'] == '3d':
-            self.axis.plot_trisurf(x, y, z, color=surface_style.color, alpha=surface_style.alpha, **kwargs)
-
-<<<<<<< HEAD
-    # TODO tjlarki: currently unused
-    # TODO tjlarki: might want to remove, this is a very slow function
-    def quiver(
-        self,
-        X: np.ndarray,
-        Y: np.ndarray,
-        Z: np.ndarray,
-        U: np.ndarray,
-        V: np.ndarray,
-        W: np.ndarray,
-        length: float = 0,
-    ) -> None:
-=======
-    # TODO TJL: currently unused
-    # TODO TJL: might want to remove, this is a very slow function
-    def quiver(self, X: ndarray, Y: ndarray, Z: ndarray, U: ndarray, V: ndarray, W: ndarray, length: float = 0) -> None:
->>>>>>> 112bff99
-        self.axis.quiver(X, Y, Z, U, V, W, length=0)
-
-    # PQ PLOTTING
-
-    def draw_pq_text(self, pq, text, style=rctxt.default()):  # A pq is [p,q]
-        if (len(pq) != 2) and (len(pq) != 3):
-            lt.error_and_raise(RuntimeError, 'ERROR: In draw_pq_text(), len(pq)=', len(pq), ' is not equal to 2 or 3.')
-        if self.view_spec['type'] == '3d':
-            lt.error_and_raise(
-                RuntimeError,
-                "ERROR: In View3d.draw_pq_text(), incompatible view_spec['type'] = '"
-                + str(self.view_spec['type'])
-                + "' encountered.",
-            )
-        elif (
-            (self.view_spec['type'] == 'xy')
-            or (self.view_spec['type'] == 'xz')
-            or (self.view_spec['type'] == 'yz')
-            or (self.view_spec['type'] == 'vplane')
-            or (self.view_spec['type'] == 'camera')
-        ):
-            self.axis.text(
-                pq[0],
-                pq[1],
-                text,
-                horizontalalignment=style.horizontalalignment,
-                verticalalignment=style.verticalalignment,
-                fontsize=style.fontsize,
-                fontstyle=style.fontstyle,
-                fontweight=style.fontweight,
-                color=style.color,
-                clip_box=self.axis.clipbox,
-                clip_on=True,
-            )
-        else:
-            lt.error_and_raise(
-                RuntimeError,
-                "ERROR: In View3d.draw_pq_text(), unrecognized view_spec['type'] = '"
-                + str(self.view_spec['type'])
-                + "' encountered.",
-            )
-
-    def draw_pq(self, pq, style=rcps.default(), label=None):  # A pq is [p,q]
-        if (len(pq) != 2) and (len(pq) != 3):
-            lt.error('ERROR: In draw_pq_text(), len(pq)=', len(pq), ' is not equal to 2 or 3.')
-            assert False
-        if self.view_spec['type'] == '3d':
-            lt.error(
-                "ERROR: In View3d.draw_pq_list(), incompatible view_spec['type'] = '"
-                + str(self.view_spec['type'])
-                + "' encountered."
-            )
-            assert False
-        elif (
-            (self.view_spec['type'] == 'xy')
-            or (self.view_spec['type'] == 'xz')
-            or (self.view_spec['type'] == 'yz')
-            or (self.view_spec['type'] == 'vplane')
-            or (self.view_spec['type'] == 'camera')
-        ):
-            self.axis.plot(
-                [pq[0]],
-                [pq[1]],
-                label=label,
-                color=style.color,
-                marker=style.marker,
-                markersize=style.markersize,
-                markeredgecolor=style.markeredgecolor,
-                markeredgewidth=style.markeredgewidth,
-                markerfacecolor=style.markerfacecolor,
-            )
-        else:
-            lt.error(
-                "ERROR: In View3d.draw_pq(), unrecognized view_spec['type'] = '"
-                + str(self.view_spec['type'])
-                + "' encountered."
-            )
-            assert False
-
-    def draw_p_list(self, input_p_list, style=rcps.default(), label=None):
-        pq_list = [(i, input_p_list[i]) for i in range(len(input_p_list))]
-        self.draw_pq_list(pq_list, style=style, label=label)
-
-    def draw_pq_list(
-        self,
-        input_pq_list,  # A list of pq pairs, where a pq is [p,q]
-        close=False,  # Draw as a closed polygon.  Ignored if lss than three points.
-        style=rcps.default(),
-        label=None,
-    ):
-        if len(input_pq_list) > 0:
-            # Construct the point list to draw, including closing the polygon if desired.
-            if close and (len(input_pq_list) > 2):
-                pq_list = input_pq_list.copy()
-                pq_list.append(input_pq_list[0])
-            else:
-                pq_list = input_pq_list
-            # Draw the point list.
-            if self.view_spec['type'] == '3d':
-                lt.error(
-                    "ERROR: In View3d.draw_pq_list(), incompatible view_spec['type'] = '"
-                    + str(self.view_spec['type'])
-                    + "' encountered."
-                )
-                assert False
-            elif (
-                (self.view_spec['type'] == 'xy')
-                or (self.view_spec['type'] == 'xz')
-                or (self.view_spec['type'] == 'yz')
-                or (self.view_spec['type'] == 'vplane')
-                or (self.view_spec['type'] == 'camera')
-            ):
-                self.axis.plot(
-                    [pq[0] for pq in pq_list],
-                    [pq[1] for pq in pq_list],
-                    label=label,
-                    linestyle=style.linestyle,
-                    linewidth=style.linewidth,
-                    color=style.color,
-                    marker=style.marker,
-                    markersize=style.markersize,
-                    markeredgecolor=style.markeredgecolor,
-                    markeredgewidth=style.markeredgewidth,
-                    markerfacecolor=style.markerfacecolor,
-                )
-            else:
-                lt.error_and_raise(
-                    RuntimeError,
-                    "ERROR: In View3d.draw_pq_list(), unrecognized view_spec['type'] = '"
-                    + str(self.view_spec['type'])
-                    + "' encountered.",
-                )
-
-    # VECTOR FIELD PLOTTING
-
-    def draw_xyzdxyz_list(
-        self,
-        input_xyzdxyz_list: list[list[list, list]],  # An xyzdxyz is [[x,y,z], [dx,dy,dz]]
-        close: bool = False,  # Draw as a closed polygon. Ignore if less than three points.
-        style: rcps.RenderControlPointSeq = rcps.default(),
-        label: str = None,
-    ):
-        if len(input_xyzdxyz_list) > 0:
-            # No need to close the xyzdxyz list, since draw_xyz_list will do it.
-            xyzdxyz_list = input_xyzdxyz_list
-            # Draw the point list.
-            xyz_list = [xyzdxyz[0] for xyzdxyz in xyzdxyz_list]
-            self.draw_xyz_list(xyz_list, close=close, style=style, label=label)
-            # Setup the vector drawing style.
-            vector_style = rcps.outline(color=style.vector_color, linewidth=style.vector_linewidth)
-            # Draw the vectors.
-            for xyzdxyz in xyzdxyz_list:
-                xyz0 = xyzdxyz[0]
-                x0 = xyz0[0]
-                y0 = xyz0[1]
-                z0 = xyz0[2]
-                dxyz = xyzdxyz[1]
-                dx = dxyz[0]
-                dy = dxyz[1]
-                dz = dxyz[2]
-                # Construct a ray.
-                scale = style.vector_scale
-                x1 = x0 + (scale * dx)
-                y1 = y0 + (scale * dy)
-                z1 = z0 + (scale * dz)
-                xyz1 = [x1, y1, z1]
-                ray = [xyz0, xyz1]
-                self.draw_xyz_list(ray, close=False, style=vector_style, label=None)
-
-    def draw_pqdpq_list(
-        self,
-        input_pqdpq_list,  # A pqdpq is [[p,q], [dp,dq]]
-        close=False,  # Draw as a closed polygon. Ignore if less than three points.
-        style=rcps.default(),
-        label=None,
-    ):
-        if len(input_pqdpq_list) > 0:
-            # No need to close the pqdpq list, since draw_pq_list will do it.
-            pqdpq_list = input_pqdpq_list
-            # Draw the point list.
-            pq_list = [pqdpq[0] for pqdpq in pqdpq_list]
-            self.draw_pq_list(pq_list, close=close, style=style, label=label)
-            # Setup the vector drawing style.
-            vector_style = rcps.outline(color=style.vector_color, linewidth=style.vector_linewidth)
-            # Draw the vectors.
-            for pqdpq in pqdpq_list:
-                pq0 = pqdpq[0]
-                p0 = pq0[0]
-                q0 = pq0[1]
-                dpq = pqdpq[1]
-                px = dpq[0]
-                qy = dpq[1]
-                # Construct a ray.
-                scale = style.vector_scale
-                p1 = p0 + (scale * px)
-                q1 = q0 + (scale * qy)
-                pq1 = [p1, q1]
-                ray = [pq0, pq1]
-                self.draw_pq_list(ray, close=False, style=vector_style, label=None)
+import os
+import time
+from typing import Callable
+
+import matplotlib.backend_bases as backb
+import matplotlib.image as mpimg
+import matplotlib.pyplot as plt
+from matplotlib.axes import Axes
+from matplotlib.figure import Figure
+from mpl_toolkits.mplot3d.axes3d import Axes3D
+import numpy as np
+from PIL import Image
+
+from opencsp.common.lib.geometry.Pxyz import Pxyz
+from opencsp.common.lib.geometry.Vxyz import Vxyz
+import opencsp.common.lib.render.axis_3d as ax3d
+import opencsp.common.lib.render.view_spec as vs
+import opencsp.common.lib.render_control.RenderControlPointSeq as rcps
+import opencsp.common.lib.render_control.RenderControlText as rctxt
+import opencsp.common.lib.tool.log_tools as lt
+import opencsp.common.lib.render.lib.AbstractPlotHandler as aph
+from opencsp.common.lib.render_control.RenderControlSurface import RenderControlSurface
+
+
+class View3d(aph.AbstractPlotHandler):
+    """
+    Class representing a view of 3d data.
+
+    The view may be 2d or 3d, including various projections.
+
+    Parameters:
+
+        view_spec: One of 3d, xy, xz, or yz. Built with Lib.Render.view_spec.view_spec_X().
+
+        equal: Whether to ensure axes have equal size tick spacing.
+    """
+
+    def __init__(
+        self,
+        figure: Figure,
+        axis: Axes,
+        view_spec: dict,  # 3d, xy, xz, yz
+        equal=None,  # Whether to ensure axes have equal size tick spacing.
+        parent=None,
+    ):
+        # in-situ imports to avoid import cycles
+        import opencsp.common.lib.render_control.RenderControlFigureRecord as rcfr
+
+        parent: rcfr.RenderControlFigureRecord = parent
+
+        super(View3d, self).__init__()
+
+        # defaults if not set
+        if parent != None:
+            equal = equal if equal != None else parent.equal
+        equal = equal if equal != None else True
+
+        # interactive graphing values
+        self._callbacks: dict[str, int] = {}
+
+        # other values
+        self._figure = figure
+        self.axis = axis
+        self.view_spec = view_spec
+        self.equal = equal
+        self.parent = parent
+        self.x_limits = None
+        self.y_limits = None
+        self.z_limits = None
+
+    @property
+    def view(self) -> Figure:
+        return self._figure
+
+    @view.setter
+    def view(self, val: Figure):
+        self._figure = val
+        self._register_plot(val)
+
+    # CLEAR
+
+    def clear(self):
+        """
+        Clears the old plot data without deleting the window, listeners, or orientation. Useful for updating a plot
+        interactively.
+        """
+        # Clear the previous data
+        # self.fig_record.figure.clear(keep_observers=True) <-- not doing this, clears everything except window
+        self.axis.clear()
+
+    # ACCESS
+
+    def is_3d(self) -> bool:
+        return self.view_spec['type'] == '3d'
+
+    # RENDER
+
+    def show(
+        self,
+        equal=None,  # Whether to force equal axis scale; consider turning off if axis limits set.
+        x_limits=None,  # Optional x-axis limits in the form [x_min,x_max] or None.
+        y_limits=None,  # Optional y-axis limits in the form [y_min,y_max] or None.
+        z_limits=None,  # Optional z-axis limits in the form [z_min,z_max] or None.
+        grid=None,  # Whether to include a grid on the plot axes.
+        crop_to_image_frame=True,  # Set axis limits to image frame boundaries (camera views only).
+        draw_image_frame=True,  # Draw the image frame boundaries (camera views only).
+        image_frame_style=rcps.outline(color='r'),  # Image frame boundary style.
+        image_frame_legend=False,  # Include image frame as a legend entry.
+        legend=False,  # Draw the plot legend.
+        block=False,
+    ) -> None:
+        """
+        Shows a plot, ensuring that equal axis is set if applicable.
+        """
+        # in-situ imports to avoid import cycles
+        import opencsp.common.lib.render_control.RenderControlFigureRecord as rcfr
+
+        # defaults if not set
+        # equal is simple
+        # grid can be inherited from the parent's axis_control, or defaults to true
+        equal = equal if equal != None else self.equal
+        if self.parent != None:
+            parent_grid = True
+            if self.parent.axis_control != None:
+                parent_grid = self.parent.axis_control.grid
+            grid = grid if grid != None else parent_grid
+        grid = grid if grid != None else True
+
+        # If axis limits are not provided, clear any previous limits.
+        if (x_limits == None) or (y_limits == None) or (z_limits == None):
+            # This solution from stack overflow: https://stackoverflow.com/questions/18795172/using-matplotlib-and-ipython-how-to-reset-x-and-y-axis-limits-to-autoscale
+            ax = plt.gca()  # get the current axes
+            ax.relim()  # make sure all the data fits
+            ax.autoscale()  # auto-scale
+            self.x_limits = None
+            self.y_limits = None
+            self.z_limits = None
+        # Axes aspect ratio.
+        if equal:
+            if self.view_spec['type'] == '3d':
+                ax3d.set_3d_axes_equal(self.axis)  # , set_zmin_zero=True, box_aspect=None)
+            elif (
+                (self.view_spec['type'] == 'xy')
+                or (self.view_spec['type'] == 'xz')
+                or (self.view_spec['type'] == 'yz')
+                or (self.view_spec['type'] == 'image')
+                or (self.view_spec['type'] == 'vplane')
+                or (self.view_spec['type'] == 'camera')
+            ):
+                if (x_limits != None) or (y_limits != None):
+                    lt.warn(
+                        'WARNING: In View3d.show(), setting equal axes while also setting axis limits can prevent axis limits from taking effect.'
+                    )
+                self.axis.axis('equal')
+            else:
+                lt.error(
+                    "ERROR: In View3d.show(), unrecognized view_spec['type'] = '"
+                    + str(self.view_spec['type'])
+                    + "' encountered."
+                )
+                assert False
+        # Crop.
+        if (self.view_spec['type'] == 'camera') and crop_to_image_frame:
+            frame_box = self.view_spec['camera'].frame_box_pq
+            pq_min = frame_box[0]
+            pq_max = frame_box[1]
+            p_min = pq_min[0]
+            p_max = pq_max[0]
+            q_min = pq_min[1]
+            q_max = pq_max[1]
+            self.axis.set_xlim([p_min, p_max])
+            self.axis.set_ylim([q_min, q_max])
+        # Image frame.
+        if (self.view_spec['type'] == 'camera') and draw_image_frame:
+            # Fetch the image frame corners, and repeat the first corner to produce a closed contour.
+            corner_pq_list = self.view_spec['camera'].image_frame_corners()
+            frame_pq_list = corner_pq_list.copy()
+            frame_pq_list.append(corner_pq_list[0])
+            if image_frame_legend:
+                image_frame_label = 'Image Frame'
+            else:
+                image_frame_label = None
+            self.axis.plot(
+                [pq[0] for pq in frame_pq_list],
+                [-pq[1] for pq in frame_pq_list],  # Negate y because image is flipped.
+                label=image_frame_label,
+                linestyle=image_frame_style.linestyle,
+                linewidth=image_frame_style.linewidth,
+                color=image_frame_style.color,
+                marker=image_frame_style.marker,
+                markersize=image_frame_style.markersize,
+                markeredgecolor=image_frame_style.markeredgecolor,
+                markeredgewidth=image_frame_style.markeredgewidth,
+                markerfacecolor=image_frame_style.markerfacecolor,
+            )
+        # Limits.
+        if x_limits != None:
+            self.axis.set_xlim(x_limits)
+            self.x_limits = x_limits
+        if y_limits != None:
+            self.axis.set_ylim(y_limits)
+            self.y_limits = y_limits
+        if z_limits != None:
+            if self.view_spec['type'] == '3d':
+                self.axis.set_zlim(z_limits)
+                self.z_limits = z_limits
+            elif (self.view_spec['type'] == 'xz') or (self.view_spec['type'] == 'yz'):
+                self.axis.set_ylim(z_limits)
+                self.z_limits = z_limits
+        # Grid.
+        if grid:
+            plt.grid()
+        # Legend.
+        if legend:
+            self.axis.legend()
+        # Draw.
+        plt.show(block=block)
+
+    # INTERACTION
+
+    def register_event_handler(self, event_type: str, callback: Callable[[backb.Event], None]):
+        # deregister the previous callback
+        if event_type in self._callbacks:
+            self.view.figure.canvas.mpl_disconnect(self._callbacks[event_type])
+            del self._callbacks[event_type]
+
+        # register the new callback
+        self._callbacks[event_type] = self.view.figure.canvas.mpl_connect(event_type, callback)
+
+    def on_key_press(self, event: backb.KeyEvent, draw_func: Callable):
+        if event.key == 'f5':
+            lt.info(time.time())
+            self.clear()
+            draw_func()
+
+    # WRITE
+
+    def show_and_save_multi_axis_limits(self, output_dir, output_figure_body, limits_list, grid=True):
+        # Draw and save.
+        if limits_list != None:
+            for limits in limits_list:
+                if limits == None:
+                    self.show_and_save(output_dir, output_figure_body, grid=grid)
+                else:
+                    if self.is_3d():
+                        self.show_and_save(
+                            output_dir,
+                            output_figure_body,
+                            x_limits=limits[0],
+                            y_limits=limits[1],
+                            z_limits=limits[2],
+                            grid=grid,
+                        )
+                    else:
+                        self.show_and_save(
+                            output_dir, output_figure_body, x_limits=limits[0], y_limits=limits[1], grid=grid
+                        )
+
+    def show_and_save(
+        self,
+        output_dir,  # Where to write the figure.
+        output_figure_body,  # Base filename.  Directory path, suffixes, and extension will be added.
+        x_limits=None,  # Optional x-axis limits in the form [x_min,x_max] or None.
+        y_limits=None,  # Optional y-axis limits in the form [y_min,y_max] or None.
+        z_limits=None,  # Optional z-axis limits in the form [z_min,z_max] or None.
+        grid=True,  # Whether to include a grid on the plot axes.
+        crop_to_image_frame=True,  # Set axis limits to image frame boundaries (camera views only).
+        draw_image_frame=True,  # Draw the image frame boundaries (camera views only).
+        image_frame_style=rcps.outline(color='r'),  # Image frame boundary style.
+        image_frame_legend=False,  # Include image frame as a legend entry.
+        legend=True,  # Whether to draw the plot legend.
+        format='png',  # Format to save the figure.  See matplotlib documentation for options.
+        dpi=600,
+    ):  # Dots per inch to save the plot.
+        """
+        Constructs and displays the figure, and then saves all figures to disk.
+        This routine is useful when you construct a complex figure, and then want to save versions
+        with different axis limits.
+
+        The save_all_figures() routine avoids overwriting previously-existing figures, so the work
+        of saving is not replicated, even though it considers saving figures that might already have
+        been saved.
+        """
+        # Generate the plot, setting limits if specified.
+        # (This also sets equal axes, especially for 3-d plots.)
+        self.show(
+            x_limits=x_limits,
+            y_limits=y_limits,
+            z_limits=z_limits,
+            grid=grid,
+            crop_to_image_frame=crop_to_image_frame,
+            draw_image_frame=draw_image_frame,
+            image_frame_style=image_frame_style,
+            image_frame_legend=image_frame_legend,
+            legend=legend,
+        )
+        # Save all figures, including this one.
+        self.save(output_dir, output_figure_body, format=format, dpi=dpi)
+
+    def save(self, output_dir, output_figure_body, format='png', dpi=300) -> str:
+        # Ensure the output destination is available.
+        if not (os.path.exists(output_dir)):
+            os.makedirs(output_dir)
+        # Add the projection choice.
+        output_figure_body += '_' + self.view_spec['type']
+        # Add axis limit suffix.
+        output_figure_body += self.limit_suffix()
+        # Join with output directory.
+        output_figure_dir_body = os.path.join(output_dir, output_figure_body)
+        # Save the figure.
+        output_figure_dir_body_ext = output_figure_dir_body + '.' + format
+        lt.info('In View3d.save(), saving figure: ' + output_figure_dir_body_ext)
+        # plt.savefig(output_figure_dir_body_ext, format=format, dpi=dpi)
+        self.view.savefig(output_figure_dir_body_ext, format=format, dpi=dpi)
+        # Return the outptu file path and directory.
+        return output_figure_dir_body_ext
+
+    def limit_suffix(self):
+        limit_suffix_str = ''
+        if self.x_limits:
+            limit_suffix_str += '_' + str(self.x_limits[0]) + 'x' + str(self.x_limits[1])
+        if self.y_limits:
+            limit_suffix_str += '_' + str(self.y_limits[0]) + 'y' + str(self.y_limits[1])
+        if self.z_limits:
+            limit_suffix_str += '_' + str(self.z_limits[0]) + 'z' + str(self.z_limits[1])
+        return limit_suffix_str
+
+    # Image Plotting
+    def imshow(self, *args, colorbar=False, **kwargs) -> None:
+        """Draw an image on a 2D plot. Requires view_spec type to be 'image'.
+
+        This method is best for drawing an image by itself. For drawing images on
+        top of other plots (example on top of 3D data) use draw_image instead."""
+        if self.view_spec['type'] == 'image':
+            # load the image, as necessary
+            load_as_necessary = lambda img: (img if not isinstance(img, str) else Image.open(img))
+            if 'X' in kwargs:
+                img = kwargs['X']
+                kwargs['X'] = load_as_necessary(img)
+            elif len(args) > 0:
+                img = args[0]
+                args = list(args)
+                args[0] = load_as_necessary(img)
+
+            im = self.axis.imshow(*args, interpolation='none', **kwargs)
+            if self.equal:
+                # self.axis.set_box_aspect(1)
+                pass
+            if colorbar:
+                plt.title('')
+                plt.colorbar(im, shrink=0.9)
+
+    def draw_image(self, path_or_array: str | np.ndarray):
+        """Draw an image on top of an existing plot.
+
+        This method is best for drawing images on top of other plots
+        (example on top of 3D data). For drawing an image by itself
+        use imshow instead."""
+        if isinstance(path_or_array, str):
+            img = mpimg.imread(path_or_array)
+        else:
+            img: np.ndarray = path_or_array
+        imgw, imgh = img.shape[1], img.shape[0]
+        xbnd, ybnd = self.axis.get_xbound(), self.axis.get_ybound()
+        xdraw = xbnd
+
+        # stretch the image to fit it's original proportions in the y dimension
+        width = xbnd[1] - xbnd[0]
+        height = imgh * (width / imgw)
+        ymid = (ybnd[1] - ybnd[0]) / 2 + ybnd[0]
+        ydraw = [ymid - height / 2, ymid + height / 2]
+
+        self.axis.imshow(img, extent=[xdraw[0], xdraw[1], ydraw[0], ydraw[1]], zorder=-1)
+
+    def pcolormesh(self, *args, colorbar=False, **kwargs) -> None:
+        """Allows plotting like imshow, with the additional option of sizing the boxes at will.
+        Look at matplotlib.axes.Axes.pcolormesh for more information.
+
+        Parameters
+        -----------
+        x: iterable
+            The coordinates of the x values of quadrilaterals of a pcolormesh
+        y: iterable
+            The coordinates of the y values of quadrilaterals of a pcolormesh
+        C: 2d numpy array
+            The vaues corresponding to the regtangle made by the x and y lists.
+        """
+        if self.view_spec['type'] in ['image']:
+            im = self.axis.pcolormesh(*args, **kwargs)
+            # self.axis.set_box_aspect(1)
+            if colorbar:
+                plt.title('')
+                plt.colorbar(im, shrink=0.9)
+
+    def contour(self, *args, colorbar=False, **kwargs) -> None:
+        """Will plot the contour lines on top of an image.
+        See matplotlib.axes.Axes.contour for more information.
+
+        Parameters
+        -----------
+        X, Y
+           They must both be 1-D such that len(X) == N is the number
+           of columns in Z and len(Y) == M is the number of rows in Z.
+        Z
+           The height values over which the contour is drawn. Color-mapping is controlled by cmap, norm, vmin, and vmax.
+
+        """
+        if self.view_spec['type'] == 'image':
+            im = self.axis.contour(*args, **kwargs)
+            self.axis.set_box_aspect(1)
+            if colorbar:
+                plt.title('')
+                plt.colorbar(im, shrink=0.9)
+
+    def draw_hist2d(self, h, xedges, yedges, *args, colorbar=False, **kwargs):
+        if self.view_spec['type'] == 'image':
+            im = self.axis.imshow(h, **kwargs)
+            plt.set_xticks(xedges)
+            plt.set_yticks(yedges)
+            self.axis.set_box_aspect(1)
+            if colorbar:
+                plt.title('')
+                plt.colorbar(im, shrink=0.9)
+
+    # XYZ <---> PQ CONVERSION
+
+    def xyz2pqw(self, xyz):
+        return vs.xyz2pqw(xyz, self.view_spec)
+
+    def xyz2pq(self, xyz):
+        return vs.xyz2pq(xyz, self.view_spec)
+
+    def pqw2xyz(self, pqw):
+        return vs.pqw2xyz(pqw, self.view_spec)
+
+    def pq2xyz(self, pq):
+        return vs.pq2xyz(pq, self.view_spec)
+
+    # XYZ PLOTTING
+
+    def draw_xyz_text(self, xyz, text, style=rctxt.default()):  # An xyz is [x,y,z]
+        if len(xyz) != 3:
+            lt.error('ERROR: In draw_xyz_text(), len(xyz)=', len(xyz), ' is not equal to 3.')
+            assert False
+        if self.view_spec['type'] == '3d':
+            self.axis.text(
+                xyz[0],
+                xyz[1],
+                xyz[2],
+                text,
+                horizontalalignment=style.horizontalalignment,
+                verticalalignment=style.verticalalignment,
+                fontsize=style.fontsize,
+                fontstyle=style.fontstyle,
+                fontweight=style.fontweight,
+                zdir=style.zdir,
+                color=style.color,
+            )
+        elif self.view_spec['type'] == 'xy':
+            self.axis.text(
+                xyz[0],
+                xyz[1],
+                text,
+                horizontalalignment=style.horizontalalignment,
+                verticalalignment=style.verticalalignment,
+                fontsize=style.fontsize,
+                fontstyle=style.fontstyle,
+                fontweight=style.fontweight,
+                color=style.color,
+            )
+        elif self.view_spec['type'] == 'xz':
+            self.axis.text(
+                xyz[0],
+                xyz[2],
+                text,
+                horizontalalignment=style.horizontalalignment,
+                verticalalignment=style.verticalalignment,
+                fontsize=style.fontsize,
+                fontstyle=style.fontstyle,
+                fontweight=style.fontweight,
+                color=style.color,
+            )
+        elif self.view_spec['type'] == 'yz':
+            self.axis.text(
+                xyz[1],
+                xyz[2],
+                text,
+                horizontalalignment=style.horizontalalignment,
+                verticalalignment=style.verticalalignment,
+                fontsize=style.fontsize,
+                fontstyle=style.fontstyle,
+                fontweight=style.fontweight,
+                color=style.color,
+            )
+        elif self.view_spec['type'] == 'vplane':
+            pq = vs.xyz2pq(xyz, self.view_spec)
+            self.axis.text(
+                pq[0],
+                pq[1],
+                text,
+                horizontalalignment=style.horizontalalignment,
+                verticalalignment=style.verticalalignment,
+                fontsize=style.fontsize,
+                fontstyle=style.fontstyle,
+                fontweight=style.fontweight,
+                color=style.color,
+            )
+        elif self.view_spec['type'] == 'camera':
+            pq = vs.xyz2pq(xyz, self.view_spec)
+            if pq:
+                self.axis.text(
+                    pq[0],
+                    pq[1],
+                    text,
+                    horizontalalignment=style.horizontalalignment,
+                    verticalalignment=style.verticalalignment,
+                    fontsize=style.fontsize,
+                    fontstyle=style.fontstyle,
+                    fontweight=style.fontweight,
+                    color=style.color,
+                    clip_box=self.axis.clipbox,
+                    clip_on=True,
+                )
+        else:
+            lt.error(
+                "ERROR: In View3d.draw_xyz_text(), unrecognized view_spec['type'] = '"
+                + str(self.view_spec['type'])
+                + "' encountered."
+            )
+            assert False
+
+    def draw_xyz(self, xyz, style: rcps.RenderControlPointSeq = None, label: str = None):  # An xyz is [x,y,z]
+        """Plots a single point, I think (BGB)."""
+        if style == None:
+            style = rcps.default()
+        if len(xyz) != 3:
+            lt.error('ERROR: In draw_xyz(), len(xyz)=', len(xyz), ' is not equal to 3.')
+            assert False
+        if self.view_spec['type'] == '3d':
+            self.axis.plot3D(
+                [xyz[0]],
+                [xyz[1]],
+                [xyz[2]],
+                label=label,
+                color=style.color,
+                marker=style.marker,
+                markersize=style.markersize,
+                markeredgecolor=style.markeredgecolor,
+                markeredgewidth=style.markeredgewidth,
+                markerfacecolor=style.markerfacecolor,
+            )
+        elif self.view_spec['type'] == 'xy':
+            self.axis.plot(
+                [xyz[0]],
+                [xyz[1]],
+                label=label,
+                color=style.color,
+                marker=style.marker,
+                markersize=style.markersize,
+                markeredgecolor=style.markeredgecolor,
+                markeredgewidth=style.markeredgewidth,
+                markerfacecolor=style.markerfacecolor,
+            )
+        elif self.view_spec['type'] == 'xz':
+            self.axis.plot(
+                [xyz[0]],
+                [xyz[2]],
+                label=label,
+                color=style.color,
+                marker=style.marker,
+                markersize=style.markersize,
+                markeredgecolor=style.markeredgecolor,
+                markeredgewidth=style.markeredgewidth,
+                markerfacecolor=style.markerfacecolor,
+            )
+        elif self.view_spec['type'] == 'yz':
+            self.axis.plot(
+                [xyz[1]],
+                [xyz[2]],
+                label=label,
+                color=style.color,
+                marker=style.marker,
+                markersize=style.markersize,
+                markeredgecolor=style.markeredgecolor,
+                markeredgewidth=style.markeredgewidth,
+                markerfacecolor=style.markerfacecolor,
+            )
+        elif self.view_spec['type'] == 'vplane':
+            pq = vs.xyz2pq(xyz, self.view_spec)
+            self.axis.plot(
+                [pq[0]],
+                [pq[1]],
+                label=label,
+                color=style.color,
+                marker=style.marker,
+                markersize=style.markersize,
+                markeredgecolor=style.markeredgecolor,
+                markeredgewidth=style.markeredgewidth,
+                markerfacecolor=style.markerfacecolor,
+            )
+        elif self.view_spec['type'] == 'camera':
+            pq = vs.xyz2pq(xyz, self.view_spec)
+            if pq:
+                self.axis.plot(
+                    [pq[0]],
+                    [pq[1]],
+                    label=label,
+                    color=style.color,
+                    marker=style.marker,
+                    markersize=style.markersize,
+                    markeredgecolor=style.markeredgecolor,
+                    markeredgewidth=style.markeredgewidth,
+                    markerfacecolor=style.markerfacecolor,
+                )
+        else:
+            lt.error(
+                "ERROR: In View3d.draw_xyz(), unrecognized view_spec['type'] = '"
+                + str(self.view_spec['type'])
+                + "' encountered."
+            )
+            assert False
+
+    def draw_single_Pxyz(self, p: Pxyz, style: rcps.RenderControlPointSeq = None, labels: list[str] = None):
+        if labels == None:
+            labels = [None] * len(p)
+        if style == None:
+            style = rcps.default(markersize=2)
+        for x, y, z, label in zip(p.x, p.y, p.z, labels):
+            self.draw_xyz((x, y, z), style, label)
+
+    def draw_xyz_list(self, input_xyz_list: list[list], close=False, style=None, label=None) -> None:
+        """Draw lines or closed polygons.
+
+        Parameters
+        ----------
+            input_xyz_list: List of xyz three vectors (eg [[0,0,0], [1,1,1]])
+            close: Draw as a closed polygon (ignored if input_xyz_list < 3 points)"""
+
+        if style == None:
+            style = rcps.default()
+
+        if len(input_xyz_list) > 0:
+            # Construct the point list to draw, including closing the polygon if desired.
+            if close and (len(input_xyz_list) > 2):
+                xyz_list = input_xyz_list.copy()
+                xyz_list.append(input_xyz_list[0])
+            else:
+                xyz_list = input_xyz_list
+            # Draw the point list.
+            if self.view_spec['type'] == '3d':
+                self.axis.plot3D(
+                    [xyz[0] for xyz in xyz_list],
+                    [xyz[1] for xyz in xyz_list],
+                    [xyz[2] for xyz in xyz_list],
+                    label=label,
+                    linestyle=style.linestyle,
+                    linewidth=style.linewidth,
+                    color=style.color,
+                    marker=style.marker,
+                    markersize=style.markersize,
+                    markeredgecolor=style.markeredgecolor,
+                    markeredgewidth=style.markeredgewidth,
+                    markerfacecolor=style.markerfacecolor,
+                )
+            elif self.view_spec['type'] == 'xy':
+                self.axis.plot(
+                    [xyz[0] for xyz in xyz_list],
+                    [xyz[1] for xyz in xyz_list],
+                    label=label,
+                    linestyle=style.linestyle,
+                    linewidth=style.linewidth,
+                    color=style.color,
+                    marker=style.marker,
+                    markersize=style.markersize,
+                    markeredgecolor=style.markeredgecolor,
+                    markeredgewidth=style.markeredgewidth,
+                    markerfacecolor=style.markerfacecolor,
+                )
+            elif self.view_spec['type'] == 'xz':
+                self.axis.plot(
+                    [xyz[0] for xyz in xyz_list],
+                    [xyz[2] for xyz in xyz_list],
+                    label=label,
+                    linestyle=style.linestyle,
+                    linewidth=style.linewidth,
+                    color=style.color,
+                    marker=style.marker,
+                    markersize=style.markersize,
+                    markeredgecolor=style.markeredgecolor,
+                    markeredgewidth=style.markeredgewidth,
+                    markerfacecolor=style.markerfacecolor,
+                )
+            elif self.view_spec['type'] == 'yz':
+                self.axis.plot(
+                    [xyz[1] for xyz in xyz_list],
+                    [xyz[2] for xyz in xyz_list],
+                    label=label,
+                    linestyle=style.linestyle,
+                    linewidth=style.linewidth,
+                    color=style.color,
+                    marker=style.marker,
+                    markersize=style.markersize,
+                    markeredgecolor=style.markeredgecolor,
+                    markeredgewidth=style.markeredgewidth,
+                    markerfacecolor=style.markerfacecolor,
+                )
+            elif self.view_spec['type'] == 'vplane':
+                pq_list = [vs.xyz2pq(xyz, self.view_spec) for xyz in xyz_list]
+                self.axis.plot(
+                    [pq[0] for pq in pq_list],
+                    [pq[1] for pq in pq_list],
+                    label=label,
+                    linestyle=style.linestyle,
+                    linewidth=style.linewidth,
+                    color=style.color,
+                    marker=style.marker,
+                    markersize=style.markersize,
+                    markeredgecolor=style.markeredgecolor,
+                    markeredgewidth=style.markeredgewidth,
+                    markerfacecolor=style.markerfacecolor,
+                )
+            elif self.view_spec['type'] == 'camera':
+                pq_list = [vs.xyz2pq(xyz, self.view_spec) for xyz in xyz_list]
+                # Discard all "None" entries, and split into separate contiguous lists.
+                list_of_pq_lists = []
+                pq_list_2 = []
+                for idx in range(len(pq_list)):
+                    if pq_list[idx] != None:
+                        pq_list_2.append(pq_list[idx])
+                    else:
+                        if len(pq_list_2) > 0:
+                            list_of_pq_lists.append(pq_list_2)
+                        pq_list_2 = []
+                if len(pq_list_2) > 0:
+                    list_of_pq_lists.append(pq_list_2)
+                # Plot the contiguous pq sequences.
+                for pq_list_3 in list_of_pq_lists:
+                    self.axis.plot(
+                        [pq[0] for pq in pq_list_3],
+                        [pq[1] for pq in pq_list_3],
+                        label=label,
+                        linestyle=style.linestyle,
+                        linewidth=style.linewidth,
+                        color=style.color,
+                        marker=style.marker,
+                        markersize=style.markersize,
+                        markeredgecolor=style.markeredgecolor,
+                        markeredgewidth=style.markeredgewidth,
+                        markerfacecolor=style.markerfacecolor,
+                    )
+            else:
+                lt.error(
+                    "ERROR: In View3d.draw_xyz_list(), unrecognized view_spec['type'] = '"
+                    + str(self.view_spec['type'])
+                    + "' encountered."
+                )
+                assert False
+
+    def draw_Vxyz(self, V: Vxyz, close=False, style=None, label=None) -> None:
+        """Alternative to View3d.drawxyz_list that used the Vxyz class instead"""
+        self.draw_xyz_list(list(V.data.T), close, style, label)
+
+    # TODO TJL: only implemented for 3d views, should extend
+    def draw_xyz_surface(
+        self,
+        x_mesh: np.ndarray,
+        y_mesh: np.ndarray,
+        z_mesh: np.ndarray,
+        surface_style: RenderControlSurface = None,
+        **kwargs,
+    ):
+        if surface_style is None:
+            surface_style = RenderControlSurface()
+
+        if self.view_spec['type'] == '3d':
+            axis: Axes3D = self.axis
+
+            # Draw the surface
+            axis.plot_surface(
+                x_mesh,
+                y_mesh,
+                z_mesh,
+                color=surface_style.color,
+                cmap=surface_style.color_map,
+                edgecolor=surface_style.edgecolor,
+                linewidth=surface_style.linewidth,
+                alpha=surface_style.alpha,
+                antialiased=surface_style.antialiased,
+                **kwargs,
+            )
+
+            # Draw the contour plots
+            if surface_style.contour:
+                for ax, mesh in [('x', x_mesh), ('y', y_mesh), ('z', z_mesh)]:
+                    if surface_style.contours[ax]:
+                        mmin, mmax = np.min(mesh), np.max(mesh)
+                        height = mmax - mmin
+
+                        # placement is determined by graph's orientation
+                        lower_offset = mmin - np.max([height / 3, 1])
+                        upper_offset = mmax + np.max([height / 3, 1])
+                        offset = lower_offset
+                        elev, azim = axis.elev, axis.azim  # angle 0-360
+                        if ax == 'z':
+                            if elev < 0 or elev > 180:
+                                offset = upper_offset
+                        elif ax == 'x':
+                            if azim > 90 and azim < 270:
+                                offset = upper_offset
+                        elif ax == 'y':
+                            if azim < 0 or azim > 180:
+                                offset = upper_offset
+
+                        # axis-specific arguments
+                        contourf_kwargs = {}
+                        if ax != 'z':
+                            contourf_kwargs = {'zdir': ax}
+
+                        axis.contourf(
+                            x_mesh,
+                            y_mesh,
+                            z_mesh,
+                            offset=offset,
+                            cmap=surface_style.contour_color_map,
+                            alpha=surface_style.contour_alpha,
+                            **contourf_kwargs,
+                        )
+
+            # Draw the title
+            if surface_style.draw_title:
+                if self.parent is not None:
+                    axis.set_title(self.parent.title)
+
+    def draw_xyz_surface_customshape(
+        self,
+        x_mesh: np.ndarray,
+        y_mesh: np.ndarray,
+        z_mesh: np.ndarray,
+        surface_style: RenderControlSurface = None,
+        **kwargs,
+    ):
+        draw_callback = lambda: self._draw_xyz_surface_customshape(x_mesh, y_mesh, z_mesh, surface_style, **kwargs)
+        self.register_event_handler('key_release_event', lambda event: self.on_key_press(event, draw_callback))
+        draw_callback()
+
+    def draw_xyz_surface(self, surface: np.ndarray, surface_style: RenderControlSurface = None, **kwargs):
+        """
+        Draw a 3D plot for the given z_mesh surface.
+
+        Example from https://matplotlib.org/stable/plot_types/3D/surface3d_simple.html#sphx-glr-plot-types-3d-surface3d-simple-py::
+
+            # Make data
+            X = np.arange(-5, 5)
+            Y = np.arange(-5, 5)
+            X_mesh, Y_mesh = np.meshgrid(X, Y)
+            R = np.sqrt(X_mesh**2 + Y_mesh**2)
+            Z = np.sin(R)
+
+            print(X)
+            # array([[-5, -4, -3, -2, -1,  0,  1,  2,  3,  4],
+            #        [-5, -4, -3, -2, -1,  0,  1,  2,  3,  4],
+            #        [-5, -4, -3, -2, -1,  0,  1,  2,  3,  4],
+            #        [-5, -4, -3, -2, -1,  0,  1,  2,  3,  4],
+            #        [-5, -4, -3, -2, -1,  0,  1,  2,  3,  4],
+            #        [-5, -4, -3, -2, -1,  0,  1,  2,  3,  4],
+            #        [-5, -4, -3, -2, -1,  0,  1,  2,  3,  4],
+            #        [-5, -4, -3, -2, -1,  0,  1,  2,  3,  4],
+            #        [-5, -4, -3, -2, -1,  0,  1,  2,  3,  4],
+            #        [-5, -4, -3, -2, -1,  0,  1,  2,  3,  4]])
+            print(np.round(Z, 2))
+            # array([[ 0.71,  0.12, -0.44, -0.78, -0.93, -0.96, -0.93, -0.78, -0.44,  0.12],
+            #        [ 0.12, -0.59, -0.96, -0.97, -0.83, -0.76, -0.83, -0.97, -0.96, -0.59],
+            #        [-0.44, -0.96, -0.89, -0.45, -0.02,  0.14, -0.02, -0.45, -0.89, -0.96],
+            #        [-0.78, -0.97, -0.45,  0.31,  0.79,  0.91,  0.79,  0.31, -0.45, -0.97],
+            #        [-0.93, -0.83, -0.02,  0.79,  0.99,  0.84,  0.99,  0.79, -0.02, -0.83],
+            #        [-0.96, -0.76,  0.14,  0.91,  0.84,     0,  0.84,  0.91,  0.14, -0.76],
+            #        [-0.93, -0.83, -0.02,  0.79,  0.99,  0.84,  0.99,  0.79, -0.02, -0.83],
+            #        [-0.78, -0.97, -0.45,  0.31,  0.79,  0.91,  0.79,  0.31, -0.45, -0.97],
+            #        [-0.44, -0.96, -0.89, -0.45, -0.02,  0.14, -0.02, -0.45, -0.89, -0.96],
+            #        [ 0.12, -0.59, -0.96, -0.97, -0.83, -0.76, -0.83, -0.97, -0.96, -0.59]])
+
+            # Plot the surface
+            rc_fig = rcf.RenderControlFigure(tile=False)
+            rc_axis = rca.RenderControlAxis(z_label='Light Intensity')
+            rc_surf = rcs.RenderControlSurface()
+            fig_record = fm.setup_figure_for_3d_data(rc_fig, rc_axis, equal=False, name='Light Intensity', code_tag=f"{__file__}")
+            view = fig_record.view
+            view.draw_xyz_surface(Z)
+            plt.show()
+
+        Parameters
+        ----------
+        surface : ndarray
+            2D array of surface values.
+        surface_style : RenderControlSurface, optional
+            How to style the surface, by default  RenderControlSurface()
+        """
+        # validate the inputs
+        conformed_surface = surface
+        if conformed_surface.ndim > 2:
+            conformed_surface = np.squeeze(conformed_surface)
+        if conformed_surface.ndim != 2:
+            lt.error_and_raise(
+                ValueError,
+                "Error in View3d.draw_xyz_surface(): "
+                + f"given surface should have 2 dimensions, but shape is {conformed_surface.shape}",
+            )
+
+        # generate the x_mesh and y_mesh
+        width = conformed_surface.shape[1]
+        height = conformed_surface.shape[0]
+        x_arr = np.arange(0, width)
+        y_arr = np.arange(0, height)
+        x_mesh, y_mesh = np.meshgrid(x_arr, y_arr)
+
+        # draw!
+        self.draw_xyz_surface_customshape(x_mesh, y_mesh, conformed_surface, surface_style, **kwargs)
+
+    def draw_xyz_trisurface(
+        self, x: np.ndarray, y: np.ndarray, z: np.ndarray, surface_style: RenderControlSurface = None, **kwargs
+    ):
+        if surface_style == None:
+            surface_style = RenderControlSurface()
+        if self.view_spec['type'] == '3d':
+            self.axis.plot_trisurf(x, y, z, color=surface_style.color, alpha=surface_style.alpha, **kwargs)
+
+    # TODO TJL: currently unused
+    # TODO TJL: might want to remove, this is a very slow function
+    def quiver(self, X: ndarray, Y: ndarray, Z: ndarray, U: ndarray, V: ndarray, W: ndarray, length: float = 0) -> None:
+        self.axis.quiver(X, Y, Z, U, V, W, length=0)
+
+    # PQ PLOTTING
+
+    def draw_pq_text(self, pq, text, style=rctxt.default()):  # A pq is [p,q]
+        if (len(pq) != 2) and (len(pq) != 3):
+            lt.error_and_raise(RuntimeError, 'ERROR: In draw_pq_text(), len(pq)=', len(pq), ' is not equal to 2 or 3.')
+        if self.view_spec['type'] == '3d':
+            lt.error_and_raise(
+                RuntimeError,
+                "ERROR: In View3d.draw_pq_text(), incompatible view_spec['type'] = '"
+                + str(self.view_spec['type'])
+                + "' encountered.",
+            )
+        elif (
+            (self.view_spec['type'] == 'xy')
+            or (self.view_spec['type'] == 'xz')
+            or (self.view_spec['type'] == 'yz')
+            or (self.view_spec['type'] == 'vplane')
+            or (self.view_spec['type'] == 'camera')
+        ):
+            self.axis.text(
+                pq[0],
+                pq[1],
+                text,
+                horizontalalignment=style.horizontalalignment,
+                verticalalignment=style.verticalalignment,
+                fontsize=style.fontsize,
+                fontstyle=style.fontstyle,
+                fontweight=style.fontweight,
+                color=style.color,
+                clip_box=self.axis.clipbox,
+                clip_on=True,
+            )
+        else:
+            lt.error_and_raise(
+                RuntimeError,
+                "ERROR: In View3d.draw_pq_text(), unrecognized view_spec['type'] = '"
+                + str(self.view_spec['type'])
+                + "' encountered.",
+            )
+
+    def draw_pq(self, pq, style=rcps.default(), label=None):  # A pq is [p,q]
+        if (len(pq) != 2) and (len(pq) != 3):
+            lt.error('ERROR: In draw_pq_text(), len(pq)=', len(pq), ' is not equal to 2 or 3.')
+            assert False
+        if self.view_spec['type'] == '3d':
+            lt.error(
+                "ERROR: In View3d.draw_pq_list(), incompatible view_spec['type'] = '"
+                + str(self.view_spec['type'])
+                + "' encountered."
+            )
+            assert False
+        elif (
+            (self.view_spec['type'] == 'xy')
+            or (self.view_spec['type'] == 'xz')
+            or (self.view_spec['type'] == 'yz')
+            or (self.view_spec['type'] == 'vplane')
+            or (self.view_spec['type'] == 'camera')
+        ):
+            self.axis.plot(
+                [pq[0]],
+                [pq[1]],
+                label=label,
+                color=style.color,
+                marker=style.marker,
+                markersize=style.markersize,
+                markeredgecolor=style.markeredgecolor,
+                markeredgewidth=style.markeredgewidth,
+                markerfacecolor=style.markerfacecolor,
+            )
+        else:
+            lt.error(
+                "ERROR: In View3d.draw_pq(), unrecognized view_spec['type'] = '"
+                + str(self.view_spec['type'])
+                + "' encountered."
+            )
+            assert False
+
+    def draw_p_list(self, input_p_list, style=rcps.default(), label=None):
+        pq_list = [(i, input_p_list[i]) for i in range(len(input_p_list))]
+        self.draw_pq_list(pq_list, style=style, label=label)
+
+    def draw_pq_list(
+        self,
+        input_pq_list,  # A list of pq pairs, where a pq is [p,q]
+        close=False,  # Draw as a closed polygon.  Ignored if lss than three points.
+        style=rcps.default(),
+        label=None,
+    ):
+        if len(input_pq_list) > 0:
+            # Construct the point list to draw, including closing the polygon if desired.
+            if close and (len(input_pq_list) > 2):
+                pq_list = input_pq_list.copy()
+                pq_list.append(input_pq_list[0])
+            else:
+                pq_list = input_pq_list
+            # Draw the point list.
+            if self.view_spec['type'] == '3d':
+                lt.error(
+                    "ERROR: In View3d.draw_pq_list(), incompatible view_spec['type'] = '"
+                    + str(self.view_spec['type'])
+                    + "' encountered."
+                )
+                assert False
+            elif (
+                (self.view_spec['type'] == 'xy')
+                or (self.view_spec['type'] == 'xz')
+                or (self.view_spec['type'] == 'yz')
+                or (self.view_spec['type'] == 'vplane')
+                or (self.view_spec['type'] == 'camera')
+            ):
+                self.axis.plot(
+                    [pq[0] for pq in pq_list],
+                    [pq[1] for pq in pq_list],
+                    label=label,
+                    linestyle=style.linestyle,
+                    linewidth=style.linewidth,
+                    color=style.color,
+                    marker=style.marker,
+                    markersize=style.markersize,
+                    markeredgecolor=style.markeredgecolor,
+                    markeredgewidth=style.markeredgewidth,
+                    markerfacecolor=style.markerfacecolor,
+                )
+            else:
+                lt.error_and_raise(
+                    RuntimeError,
+                    "ERROR: In View3d.draw_pq_list(), unrecognized view_spec['type'] = '"
+                    + str(self.view_spec['type'])
+                    + "' encountered.",
+                )
+
+    # VECTOR FIELD PLOTTING
+
+    def draw_xyzdxyz_list(
+        self,
+        input_xyzdxyz_list: list[list[list, list]],  # An xyzdxyz is [[x,y,z], [dx,dy,dz]]
+        close: bool = False,  # Draw as a closed polygon. Ignore if less than three points.
+        style: rcps.RenderControlPointSeq = rcps.default(),
+        label: str = None,
+    ):
+        if len(input_xyzdxyz_list) > 0:
+            # No need to close the xyzdxyz list, since draw_xyz_list will do it.
+            xyzdxyz_list = input_xyzdxyz_list
+            # Draw the point list.
+            xyz_list = [xyzdxyz[0] for xyzdxyz in xyzdxyz_list]
+            self.draw_xyz_list(xyz_list, close=close, style=style, label=label)
+            # Setup the vector drawing style.
+            vector_style = rcps.outline(color=style.vector_color, linewidth=style.vector_linewidth)
+            # Draw the vectors.
+            for xyzdxyz in xyzdxyz_list:
+                xyz0 = xyzdxyz[0]
+                x0 = xyz0[0]
+                y0 = xyz0[1]
+                z0 = xyz0[2]
+                dxyz = xyzdxyz[1]
+                dx = dxyz[0]
+                dy = dxyz[1]
+                dz = dxyz[2]
+                # Construct a ray.
+                scale = style.vector_scale
+                x1 = x0 + (scale * dx)
+                y1 = y0 + (scale * dy)
+                z1 = z0 + (scale * dz)
+                xyz1 = [x1, y1, z1]
+                ray = [xyz0, xyz1]
+                self.draw_xyz_list(ray, close=False, style=vector_style, label=None)
+
+    def draw_pqdpq_list(
+        self,
+        input_pqdpq_list,  # A pqdpq is [[p,q], [dp,dq]]
+        close=False,  # Draw as a closed polygon. Ignore if less than three points.
+        style=rcps.default(),
+        label=None,
+    ):
+        if len(input_pqdpq_list) > 0:
+            # No need to close the pqdpq list, since draw_pq_list will do it.
+            pqdpq_list = input_pqdpq_list
+            # Draw the point list.
+            pq_list = [pqdpq[0] for pqdpq in pqdpq_list]
+            self.draw_pq_list(pq_list, close=close, style=style, label=label)
+            # Setup the vector drawing style.
+            vector_style = rcps.outline(color=style.vector_color, linewidth=style.vector_linewidth)
+            # Draw the vectors.
+            for pqdpq in pqdpq_list:
+                pq0 = pqdpq[0]
+                p0 = pq0[0]
+                q0 = pq0[1]
+                dpq = pqdpq[1]
+                px = dpq[0]
+                qy = dpq[1]
+                # Construct a ray.
+                scale = style.vector_scale
+                p1 = p0 + (scale * px)
+                q1 = q0 + (scale * qy)
+                pq1 = [p1, q1]
+                ray = [pq0, pq1]
+                self.draw_pq_list(ray, close=False, style=vector_style, label=None)