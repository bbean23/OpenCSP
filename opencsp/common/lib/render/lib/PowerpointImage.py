from PIL import Image
import numpy as np
import time

import opencsp.common.lib.opencsp_path.opencsp_root_path as orp
import opencsp.common.lib.render.lib.PowerpointShape as pps
import opencsp.common.lib.render_control.RenderControlFigureRecord as rcfr
import opencsp.common.lib.tool.log_tools as lt
import opencsp.common.lib.tool.file_tools as ft
import opencsp.common.lib.tool.image_tools as it


class PowerpointImage(pps.PowerpointShape):
    """OpenCSP representation of a pptx powerpoint image, for more control over layouts.

    Like all PowerpointShapes, this class can be initialized as a placeholder.
    Being a placeholder means that it does not have a specific image assigned to
    it yet. You can check if an image has been assigned with the method
    :py:meth:`has_val`.

    Typical lifecycle for this class:

        1. Initialization (possibly including image assignment)
        2. Assignment to a PowerpointSlide instance
        3. Assignment of an image with :py:meth:`set_val`
        4. Serialize the instance to a file with :py:meth:`_to_text_file` to reduce memory usage
        5. De-serialize into a new instance with :py:meth:`from_text_file`
        6. Clean up temporary files with :py:meth:`clear_tmp_save`
    """

    _tmp_save_path = ft.join(orp.opencsp_temporary_dir(), "PowerpointImage/images/tmp")

    def __init__(
        self,
        val: str | np.ndarray | Image.Image | rcfr.RenderControlFigureRecord = None,
        dims: tuple[float, float, float, float] = None,
        cell_dims: tuple[float, float, float, float] = None,
        caption_is_above=False,
        caption: str = None,
        stretch=False,
        parent_slide=None,
    ):
<<<<<<< HEAD
        """
        Parameters
        ----------
        image: str | np.ndarray | rcfr.RenderControlFigureRecord
            The image to add. If an array, image, or figure record, then it will
            be saved to a temporary file with save(). Defaults to None.
        dims: tuple[float,float,float,float]
            The (left, top, width, height) of the image, or None to fill in one of
            the cells from the template slides. Defaults to None.
        dims: tuple[float,float,float,float]
            The (left, top, width, height) of the bounds for this shape, or None
            to fill in one of the cells from the template slides. Defaults to None.
        caption_is_above: bool
            True to put the image caption (if any) above the image, False to put
            the caption below the image. Defaults to False.
        caption: str
            The image caption. Defaults to None.
        stretch: bool
            True to stretch the image to fit the entire cell, False to fit
            within cell. Most useful with template slides. Default false.
        parent_slide: PowerpointSlide
            The slide containing this image. Used for fitting within the slide
            format. If None then the default format will be used. Default None.
=======
>>>>>>> 0599d336
        """
        Parameters
        ----------
        image: str | np.ndarray | rcfr.RenderControlFigureRecord
            The image to add. If an array, image, or figure record, then it will
            be saved to a temporary file with save(). Defaults to None.
        dims: tuple[float,float,float,float]
            The (left, top, width, height) of the image, or None to fill in one of
            the cells from the template slides. Defaults to None.
        dims: tuple[float,float,float,float]
            The (left, top, width, height) of the bounds for this shape, or None
            to fill in one of the cells from the template slides. Defaults to None.
        caption_is_above: bool
            True to put the image caption (if any) above the image, False to put
            the caption below the image. Defaults to False.
        caption: str
            The image caption. Defaults to None.
        stretch: bool
            True to stretch the image to fit the entire cell, False to fit
            within cell. Most useful with template slides. Default false.
        parent_slide: PowerpointSlide
            The slide containing this image. Used for fitting within the slide
            format. If None then the default format will be used. Default None.
        """
        # ChatGPT 4o-mini assisted with generating this doc string
        super().__init__(cell_dims)
        self._val: str | np.ndarray | Image.Image | rcfr.RenderControlFigureRecord | None = None
        """ The image data for this instance, or the "path/name.ext" to the
        image file, or None if not yet set.
         
        Data types (Numpy arrays and Pillow Images) are treated as one type of image data.
        Reference types (strings and RenderControlFigureRecords) are treated as a different type of image data. """
        self._saved_name_ext = None
        """ Name+ext of this image in the temporary path, or None if not yet saved. """
        self.width: int = -1
        """ Width in pixels (-1 if not yet saved) """
        self.height: int = -1
        """ height in pixels (-1 if not yet saved) """
        self.dims = dims
        """ The left, top, width, and height of this image on the powerpoint slide, in inches. """
        self.caption_is_above = caption_is_above
        self.caption = caption
        self.stretch = stretch

        # do this import here to avoid a circular import loop
        import opencsp.common.lib.render.PowerpointSlide as pps

        self.parent_slide: pps.PowerpointSlide = parent_slide

        self._tmp_save_path = self.__class__._tmp_save_path

        self.set_val(val)

<<<<<<< HEAD
    def has_val(self) -> bool:
        """
        Returns true if an image has been assigned to this instance, or False if
        this instance was created without an assigned image and has not had an
        image assigned yet.
        """
        return self._val is not None

    def get_val(self) -> None | str | np.ndarray | Image.Image | rcfr.RenderControlFigureRecord:
        """
        Get the image assigned to this instance. What you probably actually want
        is :py:meth:`get_saved_path`. Returns None if :py:meth:`has_val` is False.
        """
        return self._val

    def set_val(self, image: str | np.ndarray | Image.Image | rcfr.RenderControlFigureRecord):
        """
        Assigns an image to this instance. If this instance already has an image
        assigned then the old value is overwritten without any checking.
        """
=======
    def has_val(self):
        """Check if the image value is set.

        Returns
        -------
        bool
            True if an image has been assigned to this instance, or False if
            this instance was created without an assigned image and has not had an
            image assigned yet.
        """
        # ChatGPT 4o-mini assisted with generating this doc string
        return self._val is not None

    def get_val(self) -> None | str | np.ndarray | Image.Image | rcfr.RenderControlFigureRecord:
        """Get the image assigned to this instance.

        What you probably actually want is :py:meth:`get_saved_path`.

        Returns
        -------
        None | str | np.ndarray | Image.Image | rcfr.RenderControlFigureRecord
            The image value assigned to this instance. Returns None if no image is assigned
            (:py:meth:`has_val` is False), returns None.
        """
        # ChatGPT 4o-mini assisted with generating this doc string
        return self._val

    def set_val(self, image: str | np.ndarray | Image.Image | rcfr.RenderControlFigureRecord):
        """Set the image value for this instance.

        If this instance already has an image assigned then the old
        value is overwritten without any checking.

        Parameters
        ----------
        image: (str | np.ndarray | Image.Image | rcfr.RenderControlFigureRecord)
            The image to set. Can be a file path, NumPy array, PIL Image, or RenderControlFigureRecord.
        """
        # ChatGPT 4o-mini assisted with generating this doc string
>>>>>>> 0599d336
        self._val = image
        self.width = -1
        self.height = -1
        self._saved_name_ext = None

        if isinstance(self._val, str):
            self._val = self._val.strip()
            path, _, _ = ft.path_components(self._val)
            if ft.norm_path(path) == ft.norm_path(self._tmp_save_path):
                self._saved_name_ext = self._val

            if not ft.file_exists(self._val, error_if_exists_as_dir=False):
                lt.warn(
                    f"Warning in PowerpointImage.set_val: "
                    + f"reference type value \"{self._val}\" should be a path to an image file, but no such file exists!"
                )

    def _test_saved_path(self):
<<<<<<< HEAD
        """Verification check that I (BGB) haven't goofed up how images are
        saved to temporary files. This method is called after saving."""
=======
        """
        Verification check that I (BGB) haven't goofed up how images are
        saved to temporary files. This method is called after saving.

        Raises
        ------
        Warning
            If the image value and saved path are the same or if 'tmp' is found in the image value.
        """
        # ChatGPT 4o-mini assisted with generating this doc string
>>>>>>> 0599d336
        if isinstance(self._val, str) and (
            ft.path_to_cmd_line(self.get_saved_path()) == ft.path_to_cmd_line(self._val)
        ):
            if "tmp" in str(self._val):
                # lt.info(f"Image val and save path are the same:\nval: {self._val}\nsave path: {self.get_saved_path()}")
                pass
            else:
                lt.warn(
                    f"Image val and save path are the same:\n\tval: {self._val}\n\tsave path: {self.get_saved_path()}"
                )
        elif isinstance(self._val, str):
            if "tmp" in str(self._val):
                lt.warn(f"'tmp' found in image val:\n\t\"{self._val}\"")
            else:
                pass  # lt.info(f"Reference style image has a different save path than its reference path.")

    def replace_with_save(self):
        """Replace this instance's image with its saved file path.

        This method is used to save memory by releasing images.
        """
        # ChatGPT 4o-mini assisted with generating this doc string
        if not self.has_val():
            return
        if not self.is_saved_to_file():
            return

        self._val = self.get_saved_path()
        self._test_saved_path()

<<<<<<< HEAD
    @property
    def shape(self) -> tuple[int, int] | tuple[None, None]:
        """
        Returns the (width, height) of the assigned image in pixels, or (None, None) if no
        image is assigned.

        Calls save() in the case that the assigned image is a string or
        RenderControlFigureRecord.
        """
=======
    def get_size(self, force_reload=False):
        """Get the width and height of this image in pixels.

        Calls save() as necessary to ensure the image is saved (as in the
        case that the assigned image is a string or RenderControlFigureRecord).

        Parameters
        ----------
        force_reload : bool, optional
            If True, forces a reload of the image size even if cached values are available. Defaults to False.

        Returns
        -------
        tuple[int, int]
            A tuple containing the width and height of the image in pixels. Returns (None, None) if no image is set.
        """
        # ChatGPT 4o-mini assisted with generating this doc string
>>>>>>> 0599d336
        if not self.has_val():
            return None, None
        if self.width >= 0 and self.height >= 0:
            # return cached values
            return self.width, self.height

        # get the image size, calling save() as necessary
        if isinstance(self._val, Image.Image):
            pil_val: Image.Image = self._val
            self.width, self.height = pil_val.width, pil_val.height
        elif isinstance(self._val, np.ndarray):
            nd_val: np.ndarray = self._val
            self.width, self.height = nd_val.shape[1], nd_val.shape[0]
        else:  # reference-type and figure records
            if not self.is_saved_to_file():
                self.save()
            pil_val = Image.open(self.get_saved_path())
            self.width, self.height = pil_val.width, pil_val.height

        return self.width, self.height

    def has_dims(self):
        """Check if dimensions are set for this image.

        Returns
        -------
        bool
            True if dimensions are set, False otherwise.
        """
        # ChatGPT 4o-mini assisted with generating this doc string
        return self.dims is not None

    def dims_pptx(self):
        """Returns the PowerPoint-style dimensions (left, top, width, height) for this image.

        Returns
        -------
        tuple[float, float, float, float]
            The dimensions of the image in inches.
        """
        # ChatGPT 4o-mini assisted with generating this doc string
        return self._pptx_inches(self.dims)

    @staticmethod
    def _image_dims_relative_to_cell(
        cell_dims: tuple[float, float, float, float], image_width: int, image_height: int, stretch=False
    ):
        """Calculate the dimensions of an image relative to a given cell.

        Args:
            cell_dims (tuple[float, float, float, float]): The dimensions of the cell (left, top, width, height).
            image_width (int): The width of the image in pixels.
            image_height (int): The height of the image in pixels.
            stretch (bool): If True, the image will be stretched to fit the cell dimensions.

        Returns
        -------
        tuple[float, float, float, float]
            The calculated x, y, width, and height of the image fitted to the cell dimensions.
        """
        # ChatGPT 4o-mini assisted with generating this doc string
        cell_x, cell_y, cell_width, cell_height = cell_dims

        # compute image area for individual images with the given aspect ratio
        limit_by_width = (image_width / image_height) > (cell_width / cell_height)
        if stretch:
            limit_by_width = not limit_by_width
        if limit_by_width:
            # limit by width & center image vertically
            w = cell_width
            h = (cell_width / image_width) * image_height
            x_offset = 0
            y_offset = (cell_height - h) / 2
        else:
            # limit by height & center image horizontally
            w = (cell_height / image_height) * image_width
            h = cell_height
            x_offset = (cell_width - w) / 2
            y_offset = 0
        x = cell_x + x_offset
        y = cell_y + y_offset

        # lt.info(f"Image w,h: ({image_width},{image_height}), cell_dims: ({','.join([str(v) for v in cell_dims])}), image_dims: ({','.join([str(v) for v in [x,y,w,h]])}), limit_by_width: {limit_by_width}")

        return x, y, w, h

    def fit_to_cell_dimensions(self, cell_dims: tuple[float, float, float, float]):
<<<<<<< HEAD
        width, height = self.shape
=======
        """Fit the image to the specified cell dimensions.

        Args:
            cell_dims (tuple[float, float, float, float]): The dimensions of the cell (left, top, width, height).
        """
        # ChatGPT 4o-mini assisted with generating this doc string
        width, height = self.get_size()
>>>>>>> 0599d336
        self.cell_dims = cell_dims
        self.dims = self._image_dims_relative_to_cell(self.cell_dims, width, height, self.stretch)

    def stretch_to_cell_dimensions(self, cell_dims: tuple[float, float, float, float]):
<<<<<<< HEAD
        width, height = self.shape
=======
        """Stretch the image to fit the specified cell dimensions.

        Args:
            cell_dims (tuple[float, float, float, float]): The dimensions of the cell (left, top, width, height).
        """
        # ChatGPT 4o-mini assisted with generating this doc string
        width, height = self.get_size()
>>>>>>> 0599d336
        self.cell_dims = cell_dims
        self.dims = self._image_dims_relative_to_cell(self.cell_dims, width, height, stretch=True)

    def reduce_size(self, reduced_image_size_scale: float = -1):
        """Reduce the size of the image if it is significantly larger than its rendered size.

        This will save the image to disk first if necessary.

        Args:
            reduced_image_size_scale (float): The scale factor to reduce the image size. If negative, no resizing occurs.
        """
        # ChatGPT 4o-mini assisted with generating this doc string
        if reduced_image_size_scale < 0:
            return

        # save the image, if not saved already
        if not self.is_saved_to_file():
            self.save()

        # get the width and height
        image_width, image_height = self.shape

        # check if the size is reasonable (within reduced_image_size_scale% of the target size)
        reasonable = reduced_image_size_scale
        dpi = 300  # dots per inch
        if self.parent_slide != None:
            dpi = self.parent_slide.slide_control.slide_dpi
        expected_width_pixels = int(self.dims[2] * dpi * reasonable)
        expected_height_pixels = int(self.dims[3] * dpi * reasonable)
        if image_width <= expected_width_pixels * reasonable:
            return

        # image is larger than is reasonable, shrink it
        pil_image: Image.Image = Image.open(self.get_saved_path())
        lt.debug(f"Resizing from ({image_width,image_height}) to ({expected_width_pixels,expected_height_pixels})")
        pil_image = pil_image.resize((expected_width_pixels, expected_height_pixels))
        pil_image.save(self.get_saved_path())

    def get_saved_path(self) -> str:
<<<<<<< HEAD
        """
        Get the path/name.ext to the temporary file for the assigned image.
        Calls :py:meth:`save` if not yet saved to the temporary directory.
        """
=======
        """Get the path to the saved file version of the image content.

        Calls save() as necessary to ensure the image is saved.

        Returns
        -------
        str
            The full path to the saved image file.
        """
        # ChatGPT 4o-mini assisted with generating this doc string
>>>>>>> 0599d336
        if not self.is_saved_to_file():
            self.save()
        return ft.join(self._tmp_save_path, self._saved_name_ext)

    def get_text_file_path(self) -> str:
        """Get the path to the metadata text file for the image.

        Returns
        -------
        str
            The path to the text file containing metadata for the saved image.
        """
        # ChatGPT 4o-mini assisted with generating this doc string
        return self.get_saved_path() + ".txt"

    def is_saved_to_file(self):
        """Check if the image has been saved to a file.

        Returns
        -------
        bool
            True if the image has been saved to a file, False otherwise.
        """
        # ChatGPT 4o-mini assisted with generating this doc string
        if not self.has_val():
            return False
        return self._saved_name_ext != None

    def _move_file(self, from_dir_name_ext: str, to_dir_name_ext: str):
        """Move a file from one location to another.

        Args:
            from_dir_name_ext (str): The source file path.
            to_dir_name_ext (str): The destination file path.

        Raises
        ------
        OSError
            If the file cannot be moved.
        """
        # ChatGPT 4o-mini assisted with generating this doc string
        try:
            ft.rename_file(from_dir_name_ext, to_dir_name_ext)
        except OSError:
            ft.copy_and_delete_file(from_dir_name_ext, to_dir_name_ext)

    def _save(self, path_name_ext: str):
        """Save the image value to the specified path.

        Args:
            path_name_ext (str): The full path where the image should be saved.

        Returns
        -------
        tuple[str, str]
            A tuple containing the directory of the saved file and the body+extension of the saved file.
        """
        # ChatGPT 4o-mini assisted with generating this doc string
        path, _, ext = ft.path_components(path_name_ext)
        ft.create_directories_if_necessary(path)

        if isinstance(self._val, Image.Image):
            pil_val: Image.Image = self._val
            pil_val.save(path_name_ext)

        elif isinstance(self._val, rcfr.RenderControlFigureRecord):
            path, name, ext = ft.path_components(path_name_ext)
            self._val.save(path, name + ext)

        elif isinstance(self._val, np.ndarray):
            pil_val = it.numpy_to_image(self._val)
            pil_val.save(path_name_ext)

        elif isinstance(self._val, str):
            path, name, ext = ft.path_components(path_name_ext)
            ft.copy_file(self._val, path, name + ext)

        else:
            lt.error_and_raise(
                ValueError,
                f"Error: in PowerpointImage.save: unrecognized type for image "
                + f'(type "{self._val.__class__.__name__}")',
            )

        return path, ft.body_ext_given_file_dir_body_ext(path_name_ext)

    def _to_txt_file(self):
        """Serializes the non-image values of this instance to a file alongside the saved image file."""
        image_name_ext = None
        if self.has_val():
            image_name_ext = ft.body_ext_given_file_dir_body_ext(self.get_saved_path())

        path_name_ext = self.get_text_file_path()

        with open(path_name_ext, "w") as fout:
            fout.write("PowerpointImage\n")
            fout.write("v1\n")
            for v in [
                self.has_val(),
                image_name_ext,
                self._dims_to_str(self.dims),
                self._dims_to_str(self.cell_dims),
                self.caption_is_above,
                self.caption,
                self.caption == None,
                self.stretch,
            ]:
                fout.write(f"{v}\n")

    @classmethod
    def from_txt_file(cls, path_name_ext: str):
        """Reconstruct a PowerpointImage instance from a text file.

        Args:
            path_name_ext (str): The path to the text file containing the serialized data.

        Returns
        -------
        PowerpointImage
            A new instance of PowerpointImage reconstructed from the text file.

        Raises
        ------
        RuntimeError
            If the file type or version is incorrect.
        """
        # ChatGPT 4o-mini assisted with generating this doc string
        path, _, _ = ft.path_components(path_name_ext)

        with open(path_name_ext, "r") as fin:
            lines = fin.readlines()
        slines = [line.strip() for line in lines]

        file_type = slines[0]
        if file_type != "PowerpointImage":
            lt.error_and_raise(
                RuntimeError,
                f"Error: in PowerpointImage.from_txt_file(), bad file type {file_type} in {path_name_ext}, expected type PowerpointImage",
            )
        version = slines[1]
        if version != "v1":
            lt.error_and_raise(
                RuntimeError,
                f"Error: in PowerpointImage.from_txt_file(), bad version {version} in {path_name_ext}, expected version v1",
            )
        has_val = slines[2] == "True"
        image_name_ext = slines[3]
        dims = cls._str_to_dims(None, slines[4])
        cell_dims = cls._str_to_dims(None, slines[5])
        caption_is_above = slines[6] == "True"
        caption = slines[7]
        caption_is_none = slines[8] == "True"
        stretch = slines[9] == "True"

        image_path_name_ext = None if not has_val else ft.join(path, slines[3])
        caption = None if caption_is_none else caption

        return cls(image_path_name_ext, dims, cell_dims, caption_is_above, caption, stretch)

    @classmethod
    def _get_save_dir_name_ext_pattern(cls, slide_idx: int = None, for_glob=False) -> str:
        """
        Get the temporary file path/name.ext pattern to :py:meth:`save` image
        data to. This name will also be used for the text files that hold the
        metadata for PowerpointImage serialization.

        Parameters
        ----------
        slide_idx : int, optional
            The slide index in the powerpoint deck, or None to leave as a fill
            in '%d' value. By default None.
        for_glob : bool, optional
            True to replace all fill in '%d' values with '*', for matching
            filenames with a glob expression. By default False.

        Returns
        -------
        dir_name_ext_pattern: str
            A name.ext pattern with 2 '%d' fill values, or 1 '%d' if slide_idx
            is not None, or 0 '%d' if for_glob is True.
        """
        if slide_idx == None:
            ret = "%d_%d.png"
        else:
            ret = f"{slide_idx}_%d.png"
        if for_glob:
            ret = ret.replace("%d", "*")
        return ft.join(cls._tmp_save_path, ret)

    def update_save_path(self, save_path: str):
<<<<<<< HEAD
        """
        Updates the path of the saved image data and associated serialized text
        file to the given save_path, moving any saved files from the old path to
        the new path.
        """
=======
        """Set the path where the image and its associated serialized text will be saved.

        If the image has already been saved, it will move the existing image
        and text files to the new save path.

        Args:
            save_path (str): The new directory path where the image should be saved.
        """
        # ChatGPT 4o-mini assisted with generating this doc string
>>>>>>> 0599d336
        if self.is_saved_to_file():
            to_rename = [self.get_saved_path(), self.get_text_file_path()]
            for path_name_ext in to_rename:
                _, name, ext = ft.path_components(path_name_ext)
                ft.copy_and_delete_file(path_name_ext, save_path, name + ext)

        self._tmp_save_path = save_path

<<<<<<< HEAD
        if self.is_saved_to_file():
            self._test_saved_path()

    def save(self) -> None | str:
=======
    def save(self):
>>>>>>> 0599d336
        """
        Saves the metadata for this instance to a text file in the temporary
        directory, and saves the assigned image (as necessary) to an image file
        in the same directory.

        After saving, this instance can be reconstructed by calling
        :py:meth:`from_text_file` with the returned path+name+ext.

        Returns
        --------
        ppi_path_name_ext: str | None
            The path to the serialized instance. None if no image is assigned or saving failed.
        """
        # ChatGPT 4o-mini assisted with generating this doc string
        # import inspect
        # frame = inspect.currentframe().f_back
        # to_print = []
        # while frame != None:
        #     to_print.append(str(frame))
        #     frame = frame.f_back
        # lt.info("In PowerpointImage.save()\n\t" + "\n\t".join(reversed(to_print)))

        # check if there is an assigned image, and thus if this instance can be saved
        if not self.has_val():
            return None

        # check if the assigned image has already been saved
        if self.is_saved_to_file():
            self._to_txt_file()  # update serialization text file with the latest values
            return self.get_text_file_path()

        # get the slide range from the parent, if any, for saving the image data
        slide_idx_range = range(1000)
        if self.parent_slide != None:
            if self.parent_slide.slide_control.slide_index >= 0:
                slide_idx_range = [self.parent_slide.slide_control.slide_index]

        # get a temporary name to save to
        found_unused_name = False
        for tmp_slide_idx in slide_idx_range:
            max_img_idx = 20  # probably shouldn't need more than 20 images in a slide
            dir_name_ext_pattern = self._get_save_dir_name_ext_pattern(tmp_slide_idx)
            max_image_path_name_ext = dir_name_ext_pattern % (max_img_idx - 1)
            if ft.file_exists(max_image_path_name_ext):
                continue

            for img_idx in range(max_img_idx):
                image_path_name_ext = dir_name_ext_pattern % img_idx
                if not ft.file_exists(image_path_name_ext):
                    found_unused_name = True
                    break
            break
        if not found_unused_name:
            lt.error_and_raise(
                RuntimeError,
                "Failed to find an empty spot to save this image to. Try using PowerpointImage.clear_tmp_save_all() to make more room.",
            )
        lt.info(f"saving image to {image_path_name_ext}")

        # save the image
        saved_path, body_ext = self._save(image_path_name_ext)
        if saved_path != self._tmp_save_path:
            lt.error_and_raise(
                RuntimeError,
                f"Error: in PowerpointImage.save(): programmer error, "
                + f'should have saved the temporary image to "{self._tmp_save_path}"'
                + f'but instead saved it to "{saved_path}"!',
            )
        self._saved_name_ext = body_ext
        self._test_saved_path()

        # save the serialization values for this class
        self._to_txt_file()

        return self.get_text_file_path()

    def clear_tmp_save(self):
<<<<<<< HEAD
        """
        Reloads the image for this instance from the temporary save file, then
        deletes the temporary save file.
        """
=======
        """Remove the temporarily saved file for this image.

        This method deletes the saved image file and its associated metadata file.
        """
        # ChatGPT 4o-mini assisted with generating this doc string
>>>>>>> 0599d336
        if not self.is_saved_to_file():
            return
        path_name_ext = self.get_saved_path()
        path_name_ext_serialized = self.get_text_file_path()

        # replace this instance's value with the saved-to-disk version
        self.set_val(np.array(Image.open(path_name_ext)))
        self._saved_name_ext = None

        # delete the saved files
        ft.delete_file(path_name_ext, error_on_not_exists=False)
        ft.delete_file(path_name_ext_serialized, error_on_not_exists=False)

    @classmethod
    def clear_tmp_save_all(cls):
        """Remove all temporary save files for all saved PowerpointImages"""
        if ft.directory_exists(cls._tmp_save_path, error_if_exists_as_file=False):
            ft.delete_files_in_directory(cls._tmp_save_path, "*.png", error_on_dir_not_exists=False)
            ft.delete_files_in_directory(cls._tmp_save_path, "*.png.txt", error_on_dir_not_exists=False)<|MERGE_RESOLUTION|>--- conflicted
+++ resolved
@@ -40,7 +40,6 @@
         stretch=False,
         parent_slide=None,
     ):
-<<<<<<< HEAD
         """
         Parameters
         ----------
@@ -64,31 +63,6 @@
         parent_slide: PowerpointSlide
             The slide containing this image. Used for fitting within the slide
             format. If None then the default format will be used. Default None.
-=======
->>>>>>> 0599d336
-        """
-        Parameters
-        ----------
-        image: str | np.ndarray | rcfr.RenderControlFigureRecord
-            The image to add. If an array, image, or figure record, then it will
-            be saved to a temporary file with save(). Defaults to None.
-        dims: tuple[float,float,float,float]
-            The (left, top, width, height) of the image, or None to fill in one of
-            the cells from the template slides. Defaults to None.
-        dims: tuple[float,float,float,float]
-            The (left, top, width, height) of the bounds for this shape, or None
-            to fill in one of the cells from the template slides. Defaults to None.
-        caption_is_above: bool
-            True to put the image caption (if any) above the image, False to put
-            the caption below the image. Defaults to False.
-        caption: str
-            The image caption. Defaults to None.
-        stretch: bool
-            True to stretch the image to fit the entire cell, False to fit
-            within cell. Most useful with template slides. Default false.
-        parent_slide: PowerpointSlide
-            The slide containing this image. Used for fitting within the slide
-            format. If None then the default format will be used. Default None.
         """
         # ChatGPT 4o-mini assisted with generating this doc string
         super().__init__(cell_dims)
@@ -119,7 +93,6 @@
 
         self.set_val(val)
 
-<<<<<<< HEAD
     def has_val(self) -> bool:
         """
         Returns true if an image has been assigned to this instance, or False if
@@ -132,32 +105,6 @@
         """
         Get the image assigned to this instance. What you probably actually want
         is :py:meth:`get_saved_path`. Returns None if :py:meth:`has_val` is False.
-        """
-        return self._val
-
-    def set_val(self, image: str | np.ndarray | Image.Image | rcfr.RenderControlFigureRecord):
-        """
-        Assigns an image to this instance. If this instance already has an image
-        assigned then the old value is overwritten without any checking.
-        """
-=======
-    def has_val(self):
-        """Check if the image value is set.
-
-        Returns
-        -------
-        bool
-            True if an image has been assigned to this instance, or False if
-            this instance was created without an assigned image and has not had an
-            image assigned yet.
-        """
-        # ChatGPT 4o-mini assisted with generating this doc string
-        return self._val is not None
-
-    def get_val(self) -> None | str | np.ndarray | Image.Image | rcfr.RenderControlFigureRecord:
-        """Get the image assigned to this instance.
-
-        What you probably actually want is :py:meth:`get_saved_path`.
 
         Returns
         -------
@@ -169,10 +116,9 @@
         return self._val
 
     def set_val(self, image: str | np.ndarray | Image.Image | rcfr.RenderControlFigureRecord):
-        """Set the image value for this instance.
-
-        If this instance already has an image assigned then the old
-        value is overwritten without any checking.
+        """
+        Assigns an image to this instance. If this instance already has an image
+        assigned then the old value is overwritten without any checking.
 
         Parameters
         ----------
@@ -180,7 +126,6 @@
             The image to set. Can be a file path, NumPy array, PIL Image, or RenderControlFigureRecord.
         """
         # ChatGPT 4o-mini assisted with generating this doc string
->>>>>>> 0599d336
         self._val = image
         self.width = -1
         self.height = -1
@@ -199,10 +144,6 @@
                 )
 
     def _test_saved_path(self):
-<<<<<<< HEAD
-        """Verification check that I (BGB) haven't goofed up how images are
-        saved to temporary files. This method is called after saving."""
-=======
         """
         Verification check that I (BGB) haven't goofed up how images are
         saved to temporary files. This method is called after saving.
@@ -213,7 +154,6 @@
             If the image value and saved path are the same or if 'tmp' is found in the image value.
         """
         # ChatGPT 4o-mini assisted with generating this doc string
->>>>>>> 0599d336
         if isinstance(self._val, str) and (
             ft.path_to_cmd_line(self.get_saved_path()) == ft.path_to_cmd_line(self._val)
         ):
@@ -244,17 +184,6 @@
         self._val = self.get_saved_path()
         self._test_saved_path()
 
-<<<<<<< HEAD
-    @property
-    def shape(self) -> tuple[int, int] | tuple[None, None]:
-        """
-        Returns the (width, height) of the assigned image in pixels, or (None, None) if no
-        image is assigned.
-
-        Calls save() in the case that the assigned image is a string or
-        RenderControlFigureRecord.
-        """
-=======
     def get_size(self, force_reload=False):
         """Get the width and height of this image in pixels.
 
@@ -272,7 +201,6 @@
             A tuple containing the width and height of the image in pixels. Returns (None, None) if no image is set.
         """
         # ChatGPT 4o-mini assisted with generating this doc string
->>>>>>> 0599d336
         if not self.has_val():
             return None, None
         if self.width >= 0 and self.height >= 0:
@@ -360,9 +288,6 @@
         return x, y, w, h
 
     def fit_to_cell_dimensions(self, cell_dims: tuple[float, float, float, float]):
-<<<<<<< HEAD
-        width, height = self.shape
-=======
         """Fit the image to the specified cell dimensions.
 
         Args:
@@ -370,14 +295,10 @@
         """
         # ChatGPT 4o-mini assisted with generating this doc string
         width, height = self.get_size()
->>>>>>> 0599d336
         self.cell_dims = cell_dims
         self.dims = self._image_dims_relative_to_cell(self.cell_dims, width, height, self.stretch)
 
     def stretch_to_cell_dimensions(self, cell_dims: tuple[float, float, float, float]):
-<<<<<<< HEAD
-        width, height = self.shape
-=======
         """Stretch the image to fit the specified cell dimensions.
 
         Args:
@@ -385,7 +306,6 @@
         """
         # ChatGPT 4o-mini assisted with generating this doc string
         width, height = self.get_size()
->>>>>>> 0599d336
         self.cell_dims = cell_dims
         self.dims = self._image_dims_relative_to_cell(self.cell_dims, width, height, stretch=True)
 
@@ -425,13 +345,7 @@
         pil_image.save(self.get_saved_path())
 
     def get_saved_path(self) -> str:
-<<<<<<< HEAD
-        """
-        Get the path/name.ext to the temporary file for the assigned image.
-        Calls :py:meth:`save` if not yet saved to the temporary directory.
-        """
-=======
-        """Get the path to the saved file version of the image content.
+        """Get the pathname.ext to the original or temporary file version of the image content.
 
         Calls save() as necessary to ensure the image is saved.
 
@@ -441,7 +355,6 @@
             The full path to the saved image file.
         """
         # ChatGPT 4o-mini assisted with generating this doc string
->>>>>>> 0599d336
         if not self.is_saved_to_file():
             self.save()
         return ft.join(self._tmp_save_path, self._saved_name_ext)
@@ -473,9 +386,12 @@
     def _move_file(self, from_dir_name_ext: str, to_dir_name_ext: str):
         """Move a file from one location to another.
 
-        Args:
-            from_dir_name_ext (str): The source file path.
-            to_dir_name_ext (str): The destination file path.
+        Parameters
+        ----------
+        from_dir_name_ext: str
+            The source file path.
+        to_dir_name_ext: str
+            The destination file path.
 
         Raises
         ------
@@ -491,13 +407,17 @@
     def _save(self, path_name_ext: str):
         """Save the image value to the specified path.
 
-        Args:
-            path_name_ext (str): The full path where the image should be saved.
-
-        Returns
-        -------
-        tuple[str, str]
-            A tuple containing the directory of the saved file and the body+extension of the saved file.
+        Parameters
+        ----------
+        path_name_ext: str
+            The full path where the image should be saved.
+
+        Returns
+        -------
+        path: str
+            The directory of the saved file.
+        body_ext: str
+            The body+ext of the saved file.
         """
         # ChatGPT 4o-mini assisted with generating this doc string
         path, _, ext = ft.path_components(path_name_ext)
@@ -508,8 +428,21 @@
             pil_val.save(path_name_ext)
 
         elif isinstance(self._val, rcfr.RenderControlFigureRecord):
-            path, name, ext = ft.path_components(path_name_ext)
-            self._val.save(path, name + ext)
+            # Figure records add extra stuffs to the image names. Save them to
+            # a temporary file and then move to our desired location.
+            rec_val: rcfr.RenderControlFigureRecord = self._val
+            format = ext.lstrip(".")
+            _, tmp_path_name_ext = ft.get_temporary_file(suffix=ext, text=False)
+            tmp_path, tmp_name, tmp_ext = ft.path_components(tmp_path_name_ext)
+            tmp_path_name_ext_rcfr, _ = rec_val.save(tmp_path, tmp_name, format)
+            try:
+                self._move_file(tmp_path_name_ext_rcfr, path_name_ext)
+            except PermissionError:
+                if ft.file_exists(path_name_ext):
+                    raise
+                # probably just need to wait for matplotlib to release its stranglehold...
+                time.sleep(1)
+                self._move_file(tmp_path_name_ext_rcfr, path_name_ext)
 
         elif isinstance(self._val, np.ndarray):
             pil_val = it.numpy_to_image(self._val)
@@ -632,23 +565,17 @@
         return ft.join(cls._tmp_save_path, ret)
 
     def update_save_path(self, save_path: str):
-<<<<<<< HEAD
-        """
-        Updates the path of the saved image data and associated serialized text
-        file to the given save_path, moving any saved files from the old path to
-        the new path.
-        """
-=======
         """Set the path where the image and its associated serialized text will be saved.
 
         If the image has already been saved, it will move the existing image
-        and text files to the new save path.
-
-        Args:
-            save_path (str): The new directory path where the image should be saved.
-        """
-        # ChatGPT 4o-mini assisted with generating this doc string
->>>>>>> 0599d336
+        and associated text files to the new save path.
+
+        Parameters
+        ----------
+        save_path (str):
+            The new directory path where the image should be saved.
+        """
+        # ChatGPT 4o-mini assisted with generating this doc string
         if self.is_saved_to_file():
             to_rename = [self.get_saved_path(), self.get_text_file_path()]
             for path_name_ext in to_rename:
@@ -657,14 +584,10 @@
 
         self._tmp_save_path = save_path
 
-<<<<<<< HEAD
         if self.is_saved_to_file():
             self._test_saved_path()
 
     def save(self) -> None | str:
-=======
-    def save(self):
->>>>>>> 0599d336
         """
         Saves the metadata for this instance to a text file in the temporary
         directory, and saves the assigned image (as necessary) to an image file
@@ -742,18 +665,11 @@
         return self.get_text_file_path()
 
     def clear_tmp_save(self):
-<<<<<<< HEAD
         """
         Reloads the image for this instance from the temporary save file, then
-        deletes the temporary save file.
-        """
-=======
-        """Remove the temporarily saved file for this image.
-
-        This method deletes the saved image file and its associated metadata file.
-        """
-        # ChatGPT 4o-mini assisted with generating this doc string
->>>>>>> 0599d336
+        deletes the temporary save file and its associated metadata file.
+        """
+        # ChatGPT 4o-mini assisted with generating this doc string
         if not self.is_saved_to_file():
             return
         path_name_ext = self.get_saved_path()
