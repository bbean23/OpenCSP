--- conflicted
+++ resolved
@@ -203,8 +203,6 @@
         return cls(val, dims, cell_dims, is_title)
 
     def update_save_path(self, save_path: str):
-<<<<<<< HEAD
-=======
         """
         Updates the save file path of the text element. Moves the existing
         save file if there is one.
@@ -214,7 +212,6 @@
         save_path : str
             The new save path of the text element.
         """
->>>>>>> 0599d336
         if self.is_saved_to_file():
             to_rename = [self.get_text_file_path()]
             for path_name_ext in to_rename:
