from opencsp.common.lib.geometry.Vxyz import Vxyz
import opencsp.common.lib.render.View3d as v3d
import opencsp.common.lib.render_control.RenderControlFigureRecord as rcfr
import opencsp.common.lib.render_control.RenderControlPointSeq as rcps


class Pxyz(Vxyz):
    """
    A class representing a 3D point in space, inheriting from the Vxyz class.
    """

    # "ChatGPT 4o-mini" assisted with generating this docstring.
    def __init__(self, data, dtype=float):
        """
        Initializes a Pxyz object with the given data and data type.

        Parameters
        ----------
        data : array-like
            The coordinates of the point in 3D space.
        dtype : type, optional
            The data type of the point coordinates (default is float).
        """
        # "ChatGPT 4o-mini" assisted with generating this docstring.
        # Instantiate vector
        super().__init__(data, dtype)

    def __repr__(self):
        return "3D Point:\n" + self._data.__repr__()

    def distance(self, data_in: "Pxyz") -> float:
        """
        Calculates the Euclidean distance between this point and another Pxyz point.

        Parameters
        ----------
        data_in : Pxyz
            The point to which the distance is to be calculated.

        Returns
        -------
        float
            The Euclidean distance between the two points.
        """
        # "ChatGPT 4o-mini" assisted with generating this docstring.
        self._check_is_Vxyz(data_in)
        return (self - data_in).magnitude()[0]

    def as_Vxyz(self):
        """
        Converts this Pxyz point to a Vxyz object.

        Returns
        -------
        Vxyz
            A Vxyz object representing the same point in 3D space.
        """
        # "ChatGPT 4o-mini" assisted with generating this docstring.
        return Vxyz(self._data, self.dtype)

    @classmethod
    def empty(cls):
<<<<<<< HEAD
        return Pxyz([[], [], []])

    def draw_point(
        self,
        figure: rcfr.RenderControlFigureRecord | v3d.View3d,
        style: rcps.RenderControlPointSeq = None,
        labels: list[str] = None,
    ):
        """Calls figure.draw_xyz(p) for all points in this instance, and with
        the default arguments in place for any None's."""
        if style is None:
            style = rcps.default(markersize=2)
        if labels is None:
            labels = [None] * len(self)
        view = figure if isinstance(figure, v3d.View3d) else figure.view
        for x, y, z, label in zip(self.x, self.y, self.z, labels):
            view.draw_xyz((x, y, z), style, label)

=======
        """
        Creates and returns an empty Pxyz object.

        Returns
        -------
        Pxyz
            An empty Pxyz object with no coordinates.
        """
        # "ChatGPT 4o-mini" assisted with generating this docstring.
        return Pxyz([[], [], []])

>>>>>>> 0599d336
<|MERGE_RESOLUTION|>--- conflicted
+++ resolved
@@ -1,94 +1,88 @@
-from opencsp.common.lib.geometry.Vxyz import Vxyz
-import opencsp.common.lib.render.View3d as v3d
-import opencsp.common.lib.render_control.RenderControlFigureRecord as rcfr
-import opencsp.common.lib.render_control.RenderControlPointSeq as rcps
-
-
-class Pxyz(Vxyz):
-    """
-    A class representing a 3D point in space, inheriting from the Vxyz class.
-    """
-
-    # "ChatGPT 4o-mini" assisted with generating this docstring.
-    def __init__(self, data, dtype=float):
-        """
-        Initializes a Pxyz object with the given data and data type.
-
-        Parameters
-        ----------
-        data : array-like
-            The coordinates of the point in 3D space.
-        dtype : type, optional
-            The data type of the point coordinates (default is float).
-        """
-        # "ChatGPT 4o-mini" assisted with generating this docstring.
-        # Instantiate vector
-        super().__init__(data, dtype)
-
-    def __repr__(self):
-        return "3D Point:\n" + self._data.__repr__()
-
-    def distance(self, data_in: "Pxyz") -> float:
-        """
-        Calculates the Euclidean distance between this point and another Pxyz point.
-
-        Parameters
-        ----------
-        data_in : Pxyz
-            The point to which the distance is to be calculated.
-
-        Returns
-        -------
-        float
-            The Euclidean distance between the two points.
-        """
-        # "ChatGPT 4o-mini" assisted with generating this docstring.
-        self._check_is_Vxyz(data_in)
-        return (self - data_in).magnitude()[0]
-
-    def as_Vxyz(self):
-        """
-        Converts this Pxyz point to a Vxyz object.
-
-        Returns
-        -------
-        Vxyz
-            A Vxyz object representing the same point in 3D space.
-        """
-        # "ChatGPT 4o-mini" assisted with generating this docstring.
-        return Vxyz(self._data, self.dtype)
-
-    @classmethod
-    def empty(cls):
-<<<<<<< HEAD
-        return Pxyz([[], [], []])
-
-    def draw_point(
-        self,
-        figure: rcfr.RenderControlFigureRecord | v3d.View3d,
-        style: rcps.RenderControlPointSeq = None,
-        labels: list[str] = None,
-    ):
-        """Calls figure.draw_xyz(p) for all points in this instance, and with
-        the default arguments in place for any None's."""
-        if style is None:
-            style = rcps.default(markersize=2)
-        if labels is None:
-            labels = [None] * len(self)
-        view = figure if isinstance(figure, v3d.View3d) else figure.view
-        for x, y, z, label in zip(self.x, self.y, self.z, labels):
-            view.draw_xyz((x, y, z), style, label)
-
-=======
-        """
-        Creates and returns an empty Pxyz object.
-
-        Returns
-        -------
-        Pxyz
-            An empty Pxyz object with no coordinates.
-        """
-        # "ChatGPT 4o-mini" assisted with generating this docstring.
-        return Pxyz([[], [], []])
-
->>>>>>> 0599d336
+from opencsp.common.lib.geometry.Vxyz import Vxyz
+import opencsp.common.lib.render.View3d as v3d
+import opencsp.common.lib.render_control.RenderControlFigureRecord as rcfr
+import opencsp.common.lib.render_control.RenderControlPointSeq as rcps
+
+
+class Pxyz(Vxyz):
+    """
+    A class representing a 3D point in space, inheriting from the Vxyz class.
+    """
+
+    # "ChatGPT 4o-mini" assisted with generating this docstring.
+    def __init__(self, data, dtype=float):
+        """
+        Initializes a Pxyz object with the given data and data type.
+
+        Parameters
+        ----------
+        data : array-like
+            The coordinates of the point in 3D space.
+        dtype : type, optional
+            The data type of the point coordinates (default is float).
+        """
+        # "ChatGPT 4o-mini" assisted with generating this docstring.
+        # Instantiate vector
+        super().__init__(data, dtype)
+
+    def __repr__(self):
+        return "3D Point:\n" + self._data.__repr__()
+
+    def distance(self, data_in: "Pxyz") -> float:
+        """
+        Calculates the Euclidean distance between this point and another Pxyz point.
+
+        Parameters
+        ----------
+        data_in : Pxyz
+            The point to which the distance is to be calculated.
+
+        Returns
+        -------
+        float
+            The Euclidean distance between the two points.
+        """
+        # "ChatGPT 4o-mini" assisted with generating this docstring.
+        self._check_is_Vxyz(data_in)
+        return (self - data_in).magnitude()[0]
+
+    def as_Vxyz(self):
+        """
+        Converts this Pxyz point to a Vxyz object.
+
+        Returns
+        -------
+        Vxyz
+            A Vxyz object representing the same point in 3D space.
+        """
+        # "ChatGPT 4o-mini" assisted with generating this docstring.
+        return Vxyz(self._data, self.dtype)
+
+    @classmethod
+    def empty(cls):
+        """
+        Creates and returns an empty Pxyz object.
+
+        Returns
+        -------
+        Pxyz
+            An empty Pxyz object with no coordinates.
+        """
+        # "ChatGPT 4o-mini" assisted with generating this docstring.
+        return Pxyz([[], [], []])
+
+    def draw_point(
+        self,
+        figure: rcfr.RenderControlFigureRecord | v3d.View3d,
+        style: rcps.RenderControlPointSeq = None,
+        labels: list[str] = None,
+    ):
+        """Calls figure.draw_xyz(p) for all points in this instance, and with
+        the default arguments in place for any None's."""
+        if style is None:
+            style = rcps.default(markersize=2)
+        if labels is None:
+            labels = [None] * len(self)
+        view = figure if isinstance(figure, v3d.View3d) else figure.view
+        for x, y, z, label in zip(self.x, self.y, self.z, labels):
+            view.draw_xyz((x, y, z), style, label)