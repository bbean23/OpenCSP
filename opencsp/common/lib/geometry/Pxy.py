import numpy as np
import numpy.typing as npt

from opencsp.common.lib.geometry.Vxy import Vxy
import opencsp.common.lib.tool.log_tools as lt


class Pxy(Vxy):
    """
    A class representing a 2D point in space, inheriting from the Vxy class.
    """

    # "ChatGPT 4o-mini" assisted with generating this docstring.
    def __init__(self, data, dtype=float):
        """
        Initializes a Pxy object with the given data and data type.

        Parameters
        ----------
        data : array-like
            The coordinates of the point in 2D space.
        dtype : type, optional
            The data type of the point coordinates (default is float).
        """
        # "ChatGPT 4o-mini" assisted with generating this docstring.
        # Instantiate vector
        super().__init__(data, dtype)

    def __repr__(self):
        return "2D Point:\n" + self._data.__repr__()

<<<<<<< HEAD
    def distance(self, data_in: "Pxy") -> npt.NDArray[np.float_]:
        """Calculates the euclidian distance between this point and the data_in point."""
=======
    def distance(self, data_in: "Pxy") -> float:
        """
        Calculates the Euclidean distance between this point and another Pxy point.

        Parameters
        ----------
        data_in : Pxy
            The point to which the distance is to be calculated.

        Returns
        -------
        float
            The Euclidean distance between the two points.
        """
        # "ChatGPT 4o-mini" assisted with generating this docstring.
>>>>>>> 0599d336
        self._check_is_Vxy(data_in)

        # broadcast input point to the same number of points as self
        if len(data_in) != len(self):
            if len(data_in) == 1:
                data_in = Pxy([[data_in.x[0]] * len(self), [data_in.y[0]] * len(self)])
            else:
                lt.error_and_raise(
                    ValueError,
                    "Error in Pxy.angle_from(): "
                    + f"'data_in' must be of length 1, or the same length as the destination instance ({len(self)=}).",
                )

        return (self - data_in).magnitude()

    def angle_from(self, origin: "Pxy") -> npt.NDArray[np.float_]:
        """
        Returns the rotation angle in which this point lies relative to the
        given origin point.
        """
        self._check_is_Vxy(origin)

        # broadcast input point to the same number of points as self
        if len(origin) != len(self):
            if len(origin) == 1:
                origin = Pxy([[origin.x[0]] * len(self), [origin.y[0]] * len(self)])
            else:
                lt.error_and_raise(
                    ValueError,
                    "Error in Pxy.angle_from(): "
                    + f"'origin' must be of length 1, or the same length as the destination instance ({len(self)=}).",
                )

        return (self - origin).angle()

    def as_Vxy(self):
        """
        Converts this Pxy point to a Vxy object.

        Returns
        -------
        Vxy
            A Vxy object representing the same point in 2D space.
        """
        # "ChatGPT 4o-mini" assisted with generating this docstring.
        return Vxy(self._data, self.dtype)
<|MERGE_RESOLUTION|>--- conflicted
+++ resolved
@@ -1,97 +1,92 @@
-import numpy as np
-import numpy.typing as npt
-
-from opencsp.common.lib.geometry.Vxy import Vxy
-import opencsp.common.lib.tool.log_tools as lt
-
-
-class Pxy(Vxy):
-    """
-    A class representing a 2D point in space, inheriting from the Vxy class.
-    """
-
-    # "ChatGPT 4o-mini" assisted with generating this docstring.
-    def __init__(self, data, dtype=float):
-        """
-        Initializes a Pxy object with the given data and data type.
-
-        Parameters
-        ----------
-        data : array-like
-            The coordinates of the point in 2D space.
-        dtype : type, optional
-            The data type of the point coordinates (default is float).
-        """
-        # "ChatGPT 4o-mini" assisted with generating this docstring.
-        # Instantiate vector
-        super().__init__(data, dtype)
-
-    def __repr__(self):
-        return "2D Point:\n" + self._data.__repr__()
-
-<<<<<<< HEAD
-    def distance(self, data_in: "Pxy") -> npt.NDArray[np.float_]:
-        """Calculates the euclidian distance between this point and the data_in point."""
-=======
-    def distance(self, data_in: "Pxy") -> float:
-        """
-        Calculates the Euclidean distance between this point and another Pxy point.
-
-        Parameters
-        ----------
-        data_in : Pxy
-            The point to which the distance is to be calculated.
-
-        Returns
-        -------
-        float
-            The Euclidean distance between the two points.
-        """
-        # "ChatGPT 4o-mini" assisted with generating this docstring.
->>>>>>> 0599d336
-        self._check_is_Vxy(data_in)
-
-        # broadcast input point to the same number of points as self
-        if len(data_in) != len(self):
-            if len(data_in) == 1:
-                data_in = Pxy([[data_in.x[0]] * len(self), [data_in.y[0]] * len(self)])
-            else:
-                lt.error_and_raise(
-                    ValueError,
-                    "Error in Pxy.angle_from(): "
-                    + f"'data_in' must be of length 1, or the same length as the destination instance ({len(self)=}).",
-                )
-
-        return (self - data_in).magnitude()
-
-    def angle_from(self, origin: "Pxy") -> npt.NDArray[np.float_]:
-        """
-        Returns the rotation angle in which this point lies relative to the
-        given origin point.
-        """
-        self._check_is_Vxy(origin)
-
-        # broadcast input point to the same number of points as self
-        if len(origin) != len(self):
-            if len(origin) == 1:
-                origin = Pxy([[origin.x[0]] * len(self), [origin.y[0]] * len(self)])
-            else:
-                lt.error_and_raise(
-                    ValueError,
-                    "Error in Pxy.angle_from(): "
-                    + f"'origin' must be of length 1, or the same length as the destination instance ({len(self)=}).",
-                )
-
-        return (self - origin).angle()
-
-    def as_Vxy(self):
-        """
-        Converts this Pxy point to a Vxy object.
-
-        Returns
-        -------
-        Vxy
-            A Vxy object representing the same point in 2D space.
-        """
-        # "ChatGPT 4o-mini" assisted with generating this docstring.
-        return Vxy(self._data, self.dtype)
+import numpy as np
+import numpy.typing as npt
+
+from opencsp.common.lib.geometry.Vxy import Vxy
+import opencsp.common.lib.tool.log_tools as lt
+
+
+class Pxy(Vxy):
+    """
+    A class representing a 2D point in space, inheriting from the Vxy class.
+    """
+
+    # "ChatGPT 4o-mini" assisted with generating this docstring.
+    def __init__(self, data, dtype=float):
+        """
+        Initializes a Pxy object with the given data and data type.
+
+        Parameters
+        ----------
+        data : array-like
+            The coordinates of the point in 2D space.
+        dtype : type, optional
+            The data type of the point coordinates (default is float).
+        """
+        # "ChatGPT 4o-mini" assisted with generating this docstring.
+        # Instantiate vector
+        super().__init__(data, dtype)
+
+    def __repr__(self):
+        return "2D Point:\n" + self._data.__repr__()
+
+    def distance(self, data_in: "Pxy") -> npt.NDArray[np.float_]:
+        """
+        Calculates the Euclidean distance between this point and another Pxy point.
+
+        Parameters
+        ----------
+        data_in : Pxy
+            The point to which the distance is to be calculated.
+
+        Returns
+        -------
+        float
+            The Euclidean distance between the two points.
+        """
+        # "ChatGPT 4o-mini" assisted with generating this docstring.
+        self._check_is_Vxy(data_in)
+
+        # broadcast input point to the same number of points as self
+        if len(data_in) != len(self):
+            if len(data_in) == 1:
+                data_in = Pxy([[data_in.x[0]] * len(self), [data_in.y[0]] * len(self)])
+            else:
+                lt.error_and_raise(
+                    ValueError,
+                    "Error in Pxy.angle_from(): "
+                    + f"'data_in' must be of length 1, or the same length as the destination instance ({len(self)=}).",
+                )
+
+        return (self - data_in).magnitude()
+
+    def angle_from(self, origin: "Pxy") -> npt.NDArray[np.float_]:
+        """
+        Returns the rotation angle in which this point lies relative to the
+        given origin point.
+        """
+        self._check_is_Vxy(origin)
+
+        # broadcast input point to the same number of points as self
+        if len(origin) != len(self):
+            if len(origin) == 1:
+                origin = Pxy([[origin.x[0]] * len(self), [origin.y[0]] * len(self)])
+            else:
+                lt.error_and_raise(
+                    ValueError,
+                    "Error in Pxy.angle_from(): "
+                    + f"'origin' must be of length 1, or the same length as the destination instance ({len(self)=}).",
+                )
+
+        return (self - origin).angle()
+
+    def as_Vxy(self):
+        """
+        Converts this Pxy point to a Vxy object.
+
+        Returns
+        -------
+        Vxy
+            A Vxy object representing the same point in 2D space.
+        """
+        # "ChatGPT 4o-mini" assisted with generating this docstring.
+        return Vxy(self._data, self.dtype)