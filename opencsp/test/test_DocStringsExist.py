import inspect
import unittest

# Assume opencsp is in PYHTONPATH
import opencsp as opencsp
import example.sofast_calibration.example_calibration_screen_shape

# Examples
import example.sofast_fringe.sofast_temperature_analysis
import example.sofast_fringe.sofast_command_line_tool

# TODO: why aren't these imported from import opencsp as opencsp above
from opencsp.app.camera_calibration import CameraCalibration
from opencsp.app.camera_calibration.lib.ViewAnnotatedImages import ViewAnnotatedImages
from opencsp.app.sofast.SofastGUI import SofastGUI
from opencsp.app.sofast.lib import *
from opencsp.app.select_image_points import SelectImagePoints
import opencsp.common.lib.cv.SpotAnalysis


import opencsp.common.lib.camera.ImageAcquisition_DCAM_color
import opencsp.common.lib.camera.ImageAcquisition_MSMF
import opencsp.common.lib.camera.UCamera
import opencsp.common.lib.cv.SpotAnalysis
import opencsp.common.lib.deflectometry.ImageProjectionSetupGUI
import opencsp.common.lib.deflectometry.ParamsSlopeSolver
import opencsp.common.lib.deflectometry.ParamsSlopeSolverAbstract
import opencsp.common.lib.deflectometry.ParamsSlopeSolverParaboloid
import opencsp.common.lib.deflectometry.ParamsSlopeSolverPlano
import opencsp.common.lib.opencsp_path.optical_analysis_data_path
import opencsp.common.lib.process.ServerSynchronizer
import opencsp.common.lib.process.parallel_video_tools
import opencsp.common.lib.render.PlotAnnotation
import opencsp.common.lib.render.PowerpointSlide
import opencsp.common.lib.render.general_plot
import opencsp.common.lib.render.image_plot
import opencsp.common.lib.render.pandas_plot
import opencsp.common.lib.file.CsvColumns
import opencsp.common.lib.file.SimpleCsv
import opencsp.common.lib.render_control.RenderControlDeflectometryInstrument
import opencsp.common.lib.render_control.RenderControlEvaluateHeliostats3d
import opencsp.common.lib.render_control.RenderControlFramesNoDuplicates
import opencsp.common.lib.render_control.RenderControlHeliostatTracks
import opencsp.common.lib.render_control.RenderControlHeliostats3d
import opencsp.common.lib.render_control.RenderControlIntersection
import opencsp.common.lib.render_control.RenderControlKeyCorners
import opencsp.common.lib.render_control.RenderControlKeyFramesGivenManual
import opencsp.common.lib.render_control.RenderControlKeyTracks
import opencsp.common.lib.render_control.RenderControlPowerpointPresentation
import opencsp.common.lib.render_control.RenderControlTrajectoryAnalysis
import opencsp.common.lib.render_control.RenderControlVideoTracks
import opencsp.common.lib.tool.dict_tools
import opencsp.common.lib.uas.Scan
import opencsp.common.lib.uas.ScanPass
import opencsp.common.lib.uas.WayPoint


class test_Docstrings(unittest.TestCase):
    camera_calibration_class_list = [
        CameraCalibration,
        opencsp.app.camera_calibration.lib.calibration_camera,
        opencsp.app.camera_calibration.lib.image_processing,
        ViewAnnotatedImages,
    ]

    scene_reconstruction_class_list = [opencsp.app.scene_reconstruction.lib.SceneReconstruction.SceneReconstruction]

    select_image_points_class_list = [SelectImagePoints]

    sofast_class_list = [
        SofastGUI,
        opencsp.app.sofast.lib.AbstractMeasurementSofast,
        opencsp.app.sofast.lib.BlobIndex,
        opencsp.app.sofast.lib.CalibrateDisplayShape.CalibrateDisplayShape,
        opencsp.app.sofast.lib.CalibrateSofastFixedDots.CalibrateSofastFixedDots,
        opencsp.app.sofast.lib.CalibrateDisplayShape.DataCalculation,
        opencsp.app.sofast.lib.CalibrateDisplayShape.DataInput,
        opencsp.app.sofast.lib.DebugOpticsGeometry.DebugOpticsGeometry,
        opencsp.app.sofast.lib.DefinitionEnsemble.DefinitionEnsemble,
        opencsp.app.sofast.lib.DefinitionFacet.DefinitionFacet,
        opencsp.app.sofast.lib.DisplayShape.DisplayShape,
        opencsp.app.sofast.lib.DistanceOpticScreen.DistanceOpticScreen,
        opencsp.app.sofast.lib.DotLocationsFixedPattern.DotLocationsFixedPattern,
        opencsp.app.sofast.lib.Fringes.Fringes,
        opencsp.app.sofast.lib.ImageCalibrationAbstract.ImageCalibrationAbstract,
        opencsp.app.sofast.lib.ImageCalibrationGlobal.ImageCalibrationGlobal,
        opencsp.app.sofast.lib.ImageCalibrationScaling.ImageCalibrationScaling,
        opencsp.app.sofast.lib.MeasurementSofastFixed.MeasurementSofastFixed,
        opencsp.app.sofast.lib.MeasurementSofastFringe.MeasurementSofastFringe,
        opencsp.app.sofast.lib.ParamsMaskCalculation.ParamsMaskCalculation,
        opencsp.app.sofast.lib.ParamsOpticGeometry.ParamsOpticGeometry,
        opencsp.app.sofast.lib.ParamsSofastFixed.ParamsSofastFixed,
        opencsp.app.sofast.lib.ParamsSofastFringe.ParamsSofastFringe,
        opencsp.app.sofast.lib.PatternSofastFixed.PatternSofastFixed,
        opencsp.app.sofast.lib.ProcessSofastAbstract.ProcessSofastAbstract,
        opencsp.app.sofast.lib.ProcessSofastFixed.ProcessSofastFixed,
        opencsp.app.sofast.lib.ProcessSofastFringe.ProcessSofastFringe,
        opencsp.app.sofast.lib.SofastConfiguration.SofastConfiguration,
        opencsp.app.sofast.lib.SpatialOrientation.SpatialOrientation,
        opencsp.app.sofast.lib.SystemSofastFixed.SystemSofastFixed,
        opencsp.app.sofast.lib.SystemSofastFringe.SystemSofastFringe,
        opencsp.app.sofast.lib.calculation_data_classes.CalculationDataGeometryFacet,
        opencsp.app.sofast.lib.calculation_data_classes.CalculationDataGeometryGeneral,
        opencsp.app.sofast.lib.calculation_data_classes.CalculationError,
        opencsp.app.sofast.lib.calculation_data_classes.CalculationFacetEnsemble,
        opencsp.app.sofast.lib.calculation_data_classes.CalculationImageProcessingFacet,
        opencsp.app.sofast.lib.calculation_data_classes.CalculationImageProcessingGeneral,
        opencsp.app.sofast.lib.image_processing,
        opencsp.app.sofast.lib.load_sofast_hdf_data,
        opencsp.app.sofast.lib.process_optics_geometry,
        opencsp.app.sofast.lib.sofast_common_functions,
        opencsp.app.sofast.lib.spatial_processing,
    ]

    target_class_list = [opencsp.app.target.target_color.lib.ImageColor]

    camera_calibration_class_list = [
        opencsp.app.camera_calibration.lib.calibration_camera,
        opencsp.app.camera_calibration.lib.image_processing,
        ViewAnnotatedImages,
    ]

    scene_reconstruction_class_list = [opencsp.app.scene_reconstruction.lib.SceneReconstruction.SceneReconstruction]

    select_image_points_class_list = [SelectImagePoints]

    sofast_class_list = [
        SofastGUI,
        opencsp.app.sofast.lib.AbstractMeasurementSofast,
        opencsp.app.sofast.lib.BlobIndex,
        opencsp.app.sofast.lib.CalibrateDisplayShape.CalibrateDisplayShape,
        opencsp.app.sofast.lib.CalibrateSofastFixedDots.CalibrateSofastFixedDots,
        opencsp.app.sofast.lib.CalibrateDisplayShape.DataCalculation,
        opencsp.app.sofast.lib.CalibrateDisplayShape.DataInput,
        opencsp.app.sofast.lib.DebugOpticsGeometry.DebugOpticsGeometry,
        opencsp.app.sofast.lib.DefinitionEnsemble.DefinitionEnsemble,
        opencsp.app.sofast.lib.DefinitionFacet.DefinitionFacet,
        opencsp.app.sofast.lib.DisplayShape.DisplayShape,
        opencsp.app.sofast.lib.DistanceOpticScreen.DistanceOpticScreen,
        opencsp.app.sofast.lib.DotLocationsFixedPattern.DotLocationsFixedPattern,
        opencsp.app.sofast.lib.Fringes.Fringes,
        opencsp.app.sofast.lib.ImageCalibrationAbstract.ImageCalibrationAbstract,
        opencsp.app.sofast.lib.ImageCalibrationGlobal.ImageCalibrationGlobal,
        opencsp.app.sofast.lib.ImageCalibrationScaling.ImageCalibrationScaling,
        opencsp.app.sofast.lib.MeasurementSofastFixed.MeasurementSofastFixed,
        opencsp.app.sofast.lib.MeasurementSofastFringe.MeasurementSofastFringe,
        opencsp.app.sofast.lib.ParamsMaskCalculation.ParamsMaskCalculation,
        opencsp.app.sofast.lib.ParamsOpticGeometry.ParamsOpticGeometry,
        opencsp.app.sofast.lib.ParamsSofastFixed.ParamsSofastFixed,
        opencsp.app.sofast.lib.ParamsSofastFringe.ParamsSofastFringe,
        opencsp.app.sofast.lib.PatternSofastFixed.PatternSofastFixed,
        opencsp.app.sofast.lib.ProcessSofastAbstract.ProcessSofastAbstract,
        opencsp.app.sofast.lib.ProcessSofastFixed.ProcessSofastFixed,
        opencsp.app.sofast.lib.ProcessSofastFringe.ProcessSofastFringe,
        opencsp.app.sofast.lib.SofastConfiguration.SofastConfiguration,
        opencsp.app.sofast.lib.SpatialOrientation.SpatialOrientation,
        opencsp.app.sofast.lib.SystemSofastFixed.SystemSofastFixed,
        opencsp.app.sofast.lib.SystemSofastFringe.SystemSofastFringe,
        opencsp.app.sofast.lib.calculation_data_classes.CalculationDataGeometryFacet,
        opencsp.app.sofast.lib.calculation_data_classes.CalculationDataGeometryGeneral,
        opencsp.app.sofast.lib.calculation_data_classes.CalculationError,
        opencsp.app.sofast.lib.calculation_data_classes.CalculationFacetEnsemble,
        opencsp.app.sofast.lib.calculation_data_classes.CalculationImageProcessingFacet,
        opencsp.app.sofast.lib.calculation_data_classes.CalculationImageProcessingGeneral,
        opencsp.app.sofast.lib.image_processing,
        opencsp.app.sofast.lib.load_sofast_hdf_data,
        opencsp.app.sofast.lib.process_optics_geometry,
        opencsp.app.sofast.lib.sofast_common_functions,
        opencsp.app.sofast.lib.spatial_processing,
        opencsp.app.sofast.lib.SofastInterface,
    ]

    target_class_list = [opencsp.app.target.target_color.lib.ImageColor]

    # TODO: example_camera_calibration_list
    # TODO: example_csp_list
    # TODO: example_scene_reconstruction_list
    # TODO: example_sofast_fixed_list
    # TODO: example_solarfield_list
    # TODO: example_camera_io_list
    # TODO: example_mirror_list
    # TODO: example_raytrace_list
    # TODO: example_sofast_calibration_list
    # TODO: example_sofast_fringe_list
    # TODO: example_targetcolor_list
<<<<<<< HEAD
    example_list = [example.sofast_fringe.sofast_temperature_analysis, example.sofast_fringe.sofast_command_line_tool]
=======
    # example_list = [example.sofast_calibration.example_calibration_screen_shape]
    example_list = [example.sofast_fringe.sofast_temperature_analysis]
>>>>>>> 6798a066

    app_class_list = (
        camera_calibration_class_list
        + scene_reconstruction_class_list
        + select_image_points_class_list
        + sofast_class_list
        + target_class_list
    )

    cv_class_list = [
        opencsp.common.lib.cv.CacheableImage,
        opencsp.common.lib.cv.OpticalFlow,
        opencsp.common.lib.cv.SpotAnalysis,
        opencsp.common.lib.cv.image_filters,
        opencsp.common.lib.cv.image_reshapers,
        opencsp.common.lib.cv.annotations.AbstractAnnotations,
        opencsp.common.lib.cv.annotations.HotspotAnnotation,
        opencsp.common.lib.cv.annotations.PointAnnotations,
        opencsp.common.lib.cv.fiducials.AbstractFiducials,
        opencsp.common.lib.cv.fiducials.BcsFiducial,
        opencsp.common.lib.cv.fiducials.PointFiducials,
        opencsp.common.lib.cv.spot_analysis.ImagesStream,
        opencsp.common.lib.cv.spot_analysis.SpotAnalysisImagesStream,
        opencsp.common.lib.cv.spot_analysis.SpotAnalysisOperable,
        opencsp.common.lib.cv.spot_analysis.image_processor.AbstractAggregateImageProcessor,
        opencsp.common.lib.cv.spot_analysis.image_processor.AbstractSpotAnalysisImageProcessor,
        opencsp.common.lib.cv.spot_analysis.image_processor.AbstractVisualizationImageProcessor,
        opencsp.common.lib.cv.spot_analysis.image_processor.AnnotationImageProcessor,
        opencsp.common.lib.cv.spot_analysis.image_processor.AverageByGroupImageProcessor,
        opencsp.common.lib.cv.spot_analysis.image_processor.BcsLocatorImageProcessor,
        opencsp.common.lib.cv.spot_analysis.image_processor.ConvolutionImageProcessor,
        opencsp.common.lib.cv.spot_analysis.image_processor.CroppingImageProcessor,
        opencsp.common.lib.cv.spot_analysis.image_processor.EchoImageProcessor,
        opencsp.common.lib.cv.spot_analysis.image_processor.ExposureDetectionImageProcessor,
        opencsp.common.lib.cv.spot_analysis.image_processor.FalseColorImageProcessor,
        opencsp.common.lib.cv.spot_analysis.image_processor.HotspotImageProcessor,
        opencsp.common.lib.cv.spot_analysis.image_processor.LogScaleImageProcessor,
        opencsp.common.lib.cv.spot_analysis.image_processor.NullImageSubtractionImageProcessor,
        opencsp.common.lib.cv.spot_analysis.image_processor.PopulationStatisticsImageProcessor,
        opencsp.common.lib.cv.spot_analysis.image_processor.SupportingImagesCollectorImageProcessor,
        opencsp.common.lib.cv.spot_analysis.image_processor.View3dImageProcessor,
        opencsp.common.lib.cv.spot_analysis.image_processor.ViewCrossSectionImageProcessor,
    ]
    camera_class_list = [
        opencsp.common.lib.camera.Camera.Camera,
        opencsp.common.lib.camera.ImageAcquisitionAbstract.ImageAcquisitionAbstract,
        opencsp.common.lib.camera.ImageAcquisition_DCAM_color.ImageAcquisition,
        opencsp.common.lib.camera.ImageAcquisition_DCAM_mono.ImageAcquisition,
        opencsp.common.lib.camera.ImageAcquisition_MSMF.ImageAcquisition,
        opencsp.common.lib.camera.LiveView.LiveView,
        opencsp.common.lib.camera.UCamera.Camera,
        opencsp.common.lib.camera.UCamera.RealCamera,
        opencsp.common.lib.camera.image_processing,
    ]
    csp_class_list = [
        opencsp.common.lib.csp.Facet,
        opencsp.common.lib.csp.FacetEnsemble,
        opencsp.common.lib.csp.HeliostatAbstract,
        opencsp.common.lib.csp.HeliostatAzEl,
        opencsp.common.lib.csp.HeliostatConfiguration,
        opencsp.common.lib.csp.LightPath,
        opencsp.common.lib.csp.LightPathEnsemble,
        opencsp.common.lib.csp.LightSource,
        opencsp.common.lib.csp.LightSourcePoint,
        opencsp.common.lib.csp.LightSourceSun,
        opencsp.common.lib.csp.MirrorAbstract,
        opencsp.common.lib.csp.MirrorParametric,
        opencsp.common.lib.csp.MirrorParametricRectangular,
        opencsp.common.lib.csp.MirrorPoint,
        opencsp.common.lib.csp.OpticOrientationAbstract,
        opencsp.common.lib.csp.RayTrace,
        opencsp.common.lib.csp.RayTraceable,
        opencsp.common.lib.csp.Scene,
        opencsp.common.lib.csp.SolarField,
        opencsp.common.lib.csp.StandardPlotOutput,
        opencsp.common.lib.csp.Tower,
        opencsp.common.lib.csp.VisualizeOrthorectifiedSlopeAbstract,
        opencsp.common.lib.csp.sun_position,
        opencsp.common.lib.csp.sun_track,
        opencsp.common.lib.csp.visualize_orthorectified_image,
    ]

    deflectometry_class_list = [
        opencsp.common.lib.deflectometry.CalibrationCameraPosition,
        opencsp.common.lib.deflectometry.ImageProjection,
        opencsp.common.lib.deflectometry.ImageProjectionSetupGUI,
        opencsp.common.lib.deflectometry.ParamsSlopeSolver,
        opencsp.common.lib.deflectometry.ParamsSlopeSolverAbstract,
        opencsp.common.lib.deflectometry.ParamsSlopeSolverParaboloid,
        opencsp.common.lib.deflectometry.ParamsSlopeSolverPlano,
        opencsp.common.lib.deflectometry.SlopeSolver,
        opencsp.common.lib.deflectometry.SlopeSolverData,
        opencsp.common.lib.deflectometry.SlopeSolverDataDebug,
        opencsp.common.lib.deflectometry.Surface2DAbstract,
        opencsp.common.lib.deflectometry.Surface2DParabolic,
        opencsp.common.lib.deflectometry.Surface2DPlano,
        opencsp.common.lib.deflectometry.slope_fitting_2d,
    ]

    file_class_list = [
        opencsp.common.lib.file.AbstractAttributeParser,
        opencsp.common.lib.file.AttributesManager,
        opencsp.common.lib.file.CsvColumns,
        opencsp.common.lib.file.CsvInterface,
        opencsp.common.lib.file.SimpleCsv,
    ]

    geo_class_list = [opencsp.common.lib.geo.lon_lat_nsttf]

    geometry_class_list = [
        opencsp.common.lib.geometry.EdgeXY,
        opencsp.common.lib.geometry.FunctionXYAbstract,
        opencsp.common.lib.geometry.FunctionXYContinuous,
        opencsp.common.lib.geometry.FunctionXYDiscrete,
        opencsp.common.lib.geometry.FunctionXYGrid,
        opencsp.common.lib.geometry.Intersection,
        opencsp.common.lib.geometry.LineXY,
        opencsp.common.lib.geometry.LoopXY,
        opencsp.common.lib.geometry.Pxy,
        opencsp.common.lib.geometry.Pxyz,
        opencsp.common.lib.geometry.RegionXY,
        opencsp.common.lib.geometry.TransformXYZ,
        opencsp.common.lib.geometry.Uxy,
        opencsp.common.lib.geometry.Uxyz,
        opencsp.common.lib.geometry.Vxy,
        opencsp.common.lib.geometry.Vxyz,
        opencsp.common.lib.geometry.angle,
    ]

    opencsp_path_class_list = [
        opencsp.common.lib.opencsp_path.data_path_for_test,
        opencsp.common.lib.opencsp_path.opencsp_root_path,
        opencsp.common.lib.opencsp_path.optical_analysis_data_path,
    ]

    photogrammetry_class_list = [
        opencsp.common.lib.photogrammetry.ImageMarker,
        opencsp.common.lib.photogrammetry.bundle_adjustment,
        opencsp.common.lib.photogrammetry.photogrammetry,
    ]

    process_class_list = [
        opencsp.common.lib.process.MultiprocessNonDaemonic,
        opencsp.common.lib.process.ParallelPartitioner,
        opencsp.common.lib.process.ServerSynchronizer,
        opencsp.common.lib.process.parallel_file_tools,
        opencsp.common.lib.process.parallel_video_tools,
        opencsp.common.lib.process.subprocess_tools,
        opencsp.common.lib.process.lib.CalledProcessError,
        opencsp.common.lib.process.lib.ProcessOutputLine,
        opencsp.common.lib.process.lib.ServerSynchronizerError,
    ]

    render_class_list = [
        opencsp.common.lib.render.Color,
        opencsp.common.lib.render.ImageAttributeParser,
        opencsp.common.lib.render.PlotAnnotation,
        opencsp.common.lib.render.PowerpointSlide,
        opencsp.common.lib.render.VideoHandler,
        opencsp.common.lib.render.View3d,
        opencsp.common.lib.render.axis_3d,
        opencsp.common.lib.render.figure_management,
        opencsp.common.lib.render.general_plot,
        opencsp.common.lib.render.image_plot,
        opencsp.common.lib.render.pandas_plot,
        opencsp.common.lib.render.view_spec,
        opencsp.common.lib.render.lib.AbstractPlotHandler,
        opencsp.common.lib.render.lib.PowerpointImage,
        opencsp.common.lib.render.lib.PowerpointShape,
        opencsp.common.lib.render.lib.PowerpointText,
    ]

    render_control_class_list = [
        opencsp.common.lib.render_control.RenderControlAxis,
        opencsp.common.lib.render_control.RenderControlBcs,
        opencsp.common.lib.render_control.RenderControlDeflectometryInstrument,
        opencsp.common.lib.render_control.RenderControlEnsemble,
        opencsp.common.lib.render_control.RenderControlEvaluateHeliostats3d,
        opencsp.common.lib.render_control.RenderControlFacet,
        opencsp.common.lib.render_control.RenderControlFacetEnsemble,
        opencsp.common.lib.render_control.RenderControlFigure,
        opencsp.common.lib.render_control.RenderControlFigureRecord,
        opencsp.common.lib.render_control.RenderControlFramesNoDuplicates,
        opencsp.common.lib.render_control.RenderControlFunctionXY,
        opencsp.common.lib.render_control.RenderControlHeatmap,
        opencsp.common.lib.render_control.RenderControlHeliostat,
        opencsp.common.lib.render_control.RenderControlHeliostatTracks,
        opencsp.common.lib.render_control.RenderControlHeliostats3d,
        opencsp.common.lib.render_control.RenderControlIntersection,
        opencsp.common.lib.render_control.RenderControlKeyCorners,
        opencsp.common.lib.render_control.RenderControlKeyFramesGivenManual,
        opencsp.common.lib.render_control.RenderControlKeyTracks,
        opencsp.common.lib.render_control.RenderControlLightPath,
        opencsp.common.lib.render_control.RenderControlMirror,
        opencsp.common.lib.render_control.RenderControlPointSeq,
        opencsp.common.lib.render_control.RenderControlPowerpointPresentation,
        opencsp.common.lib.render_control.RenderControlPowerpointSlide,
        opencsp.common.lib.render_control.RenderControlRayTrace,
        opencsp.common.lib.render_control.RenderControlSolarField,
        opencsp.common.lib.render_control.RenderControlSurface,
        opencsp.common.lib.render_control.RenderControlText,
        opencsp.common.lib.render_control.RenderControlTower,
        opencsp.common.lib.render_control.RenderControlTrajectoryAnalysis,
        opencsp.common.lib.render_control.RenderControlVideo,
        opencsp.common.lib.render_control.RenderControlVideoFrames,
        opencsp.common.lib.render_control.RenderControlVideoTracks,
    ]

    common_target_class_list = [
        opencsp.common.lib.target.TargetAbstract,
        opencsp.common.lib.target.TargetColor,
        opencsp.common.lib.target.target_color_1d_gradient,
        opencsp.common.lib.target.target_color_2d_rgb,
        opencsp.common.lib.target.target_color_convert,
        opencsp.common.lib.target.target_image,
    ]

    tool_class_list = [
        opencsp.common.lib.tool.dict_tools,
        opencsp.common.lib.tool.exception_tools,
        opencsp.common.lib.tool.file_tools,
        opencsp.common.lib.tool.hdf5_tools,
        opencsp.common.lib.tool.image_tools,
        opencsp.common.lib.tool.list_tools,
        opencsp.common.lib.tool.log_tools,
        opencsp.common.lib.tool.math_tools,
        opencsp.common.lib.tool.string_tools,
        opencsp.common.lib.tool.system_tools,
        opencsp.common.lib.tool.time_date_tools,
        opencsp.common.lib.tool.tk_tools,
        opencsp.common.lib.tool.typing_tools,
        opencsp.common.lib.tool.unit_conversion,
    ]

    uas_class_list = [opencsp.common.lib.uas.Scan, opencsp.common.lib.uas.ScanPass, opencsp.common.lib.uas.WayPoint]

    common_class_list = (
        cv_class_list
        + camera_class_list
        + csp_class_list
        + cv_class_list
        + deflectometry_class_list
        + file_class_list
        + geo_class_list
        + geometry_class_list
        + opencsp_path_class_list
        + photogrammetry_class_list
        + process_class_list
        + render_class_list
        + render_control_class_list
        + common_target_class_list
        + tool_class_list
        + uas_class_list
    )

    class_list = app_class_list + common_class_list

    def test_docstrings_exist_for_methods(self):
        n_docstrings = 0
        for class_module in self.class_list:
            print(class_module)
            method_list = []
            if inspect.isclass(class_module):
                method_list = [
                    func
                    for func in class_module.__dict__
                    if callable(getattr(class_module, func))
                    and not func.startswith("__")
                    and not func.startswith("_")
                    and not hasattr(super(class_module), func)
                ]
            else:
                method_list = [
                    func
                    for func in dir(class_module)
                    if callable(getattr(class_module, func))
                    and not func.startswith("__")
                    and not func.startswith("_")
                    and not func.endswith("_UNVERIFIED")
                    and not func.endswith("_NOTWORKING")
                ]
            undocumented_methods: list[str] = []

            for method in method_list:
                doc_exists = True
                if inspect.getdoc(getattr(class_module, method)) is None:
                    doc_exists = False

                method_name = f"{class_module.__name__}.{method}"
                print(f"doc_exists({method_name}): " f"{doc_exists}")
                if not doc_exists:
                    undocumented_methods.append(method)
                else:
                    n_docstrings += 1

            if len((undocumented_methods)) != 0:
                print(f"Found undocumented methods in {class_module}:")
                for name in undocumented_methods:
                    print(f"\t{name}")
            assert len((undocumented_methods)) == 0

        print(f"n_docstrings: {n_docstrings}")


if __name__ == "__main__":
    unittest.main()<|MERGE_RESOLUTION|>--- conflicted
+++ resolved
@@ -183,12 +183,7 @@
     # TODO: example_sofast_calibration_list
     # TODO: example_sofast_fringe_list
     # TODO: example_targetcolor_list
-<<<<<<< HEAD
     example_list = [example.sofast_fringe.sofast_temperature_analysis, example.sofast_fringe.sofast_command_line_tool]
-=======
-    # example_list = [example.sofast_calibration.example_calibration_screen_shape]
-    example_list = [example.sofast_fringe.sofast_temperature_analysis]
->>>>>>> 6798a066
 
     app_class_list = (
         camera_calibration_class_list
