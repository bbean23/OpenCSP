import inspect
import unittest

# Assume opencsp is in PYHTONPATH
import opencsp as opencsp
<<<<<<< HEAD
import example.sofast_fringe.example_make_rectangular_screen_definition
=======

# Examples
import example.sofast_fringe.sofast_temperature_analysis
>>>>>>> 6506482e

# TODO: why aren't these imported from import opencsp as opencsp above
from opencsp.app.camera_calibration import CameraCalibration
from opencsp.app.camera_calibration.lib.ViewAnnotatedImages import ViewAnnotatedImages
from opencsp.app.sofast.SofastGUI import SofastGUI
from opencsp.app.sofast.lib import *
from opencsp.app.select_image_points import SelectImagePoints
import opencsp.common.lib.cv.SpotAnalysis


import opencsp.common.lib.camera.ImageAcquisition_DCAM_color
import opencsp.common.lib.camera.ImageAcquisition_MSMF
import opencsp.common.lib.camera.UCamera
import opencsp.common.lib.cv.SpotAnalysis
import opencsp.common.lib.deflectometry.ImageProjectionSetupGUI
import opencsp.common.lib.deflectometry.ParamsSlopeSolver
import opencsp.common.lib.deflectometry.ParamsSlopeSolverAbstract
import opencsp.common.lib.deflectometry.ParamsSlopeSolverParaboloid
import opencsp.common.lib.deflectometry.ParamsSlopeSolverPlano
import opencsp.common.lib.opencsp_path.optical_analysis_data_path
import opencsp.common.lib.process.ServerSynchronizer
import opencsp.common.lib.process.parallel_video_tools
import opencsp.common.lib.render.PlotAnnotation
import opencsp.common.lib.render.PowerpointSlide
import opencsp.common.lib.render.general_plot
import opencsp.common.lib.render.image_plot
import opencsp.common.lib.render.pandas_plot
import opencsp.common.lib.file.CsvColumns
import opencsp.common.lib.file.SimpleCsv
import opencsp.common.lib.render_control.RenderControlDeflectometryInstrument
import opencsp.common.lib.render_control.RenderControlEvaluateHeliostats3d
import opencsp.common.lib.render_control.RenderControlFramesNoDuplicates
import opencsp.common.lib.render_control.RenderControlHeliostatTracks
import opencsp.common.lib.render_control.RenderControlHeliostats3d
import opencsp.common.lib.render_control.RenderControlIntersection
import opencsp.common.lib.render_control.RenderControlKeyCorners
import opencsp.common.lib.render_control.RenderControlKeyFramesGivenManual
import opencsp.common.lib.render_control.RenderControlKeyTracks
import opencsp.common.lib.render_control.RenderControlPowerpointPresentation
import opencsp.common.lib.render_control.RenderControlTrajectoryAnalysis
import opencsp.common.lib.render_control.RenderControlVideoTracks
import opencsp.common.lib.tool.dict_tools
import opencsp.common.lib.uas.Scan
import opencsp.common.lib.uas.ScanPass
import opencsp.common.lib.uas.WayPoint


class test_Docstrings(unittest.TestCase):
    camera_calibration_class_list = [
        CameraCalibration,
        opencsp.app.camera_calibration.lib.calibration_camera,
        opencsp.app.camera_calibration.lib.image_processing,
        ViewAnnotatedImages,
    ]

    scene_reconstruction_class_list = [opencsp.app.scene_reconstruction.lib.SceneReconstruction.SceneReconstruction]

    select_image_points_class_list = [SelectImagePoints]

    sofast_class_list = [
        SofastGUI,
        opencsp.app.sofast.lib.AbstractMeasurementSofast,
        opencsp.app.sofast.lib.BlobIndex,
        opencsp.app.sofast.lib.CalibrateDisplayShape.CalibrateDisplayShape,
        opencsp.app.sofast.lib.CalibrateSofastFixedDots.CalibrateSofastFixedDots,
        opencsp.app.sofast.lib.CalibrateDisplayShape.DataCalculation,
        opencsp.app.sofast.lib.CalibrateDisplayShape.DataInput,
        opencsp.app.sofast.lib.DebugOpticsGeometry.DebugOpticsGeometry,
        opencsp.app.sofast.lib.DefinitionEnsemble.DefinitionEnsemble,
        opencsp.app.sofast.lib.DefinitionFacet.DefinitionFacet,
        opencsp.app.sofast.lib.DisplayShape.DisplayShape,
        opencsp.app.sofast.lib.DistanceOpticScreen.DistanceOpticScreen,
        opencsp.app.sofast.lib.DotLocationsFixedPattern.DotLocationsFixedPattern,
        opencsp.app.sofast.lib.Fringes.Fringes,
        opencsp.app.sofast.lib.ImageCalibrationAbstract.ImageCalibrationAbstract,
        opencsp.app.sofast.lib.ImageCalibrationGlobal.ImageCalibrationGlobal,
        opencsp.app.sofast.lib.ImageCalibrationScaling.ImageCalibrationScaling,
        opencsp.app.sofast.lib.MeasurementSofastFixed.MeasurementSofastFixed,
        opencsp.app.sofast.lib.MeasurementSofastFringe.MeasurementSofastFringe,
        opencsp.app.sofast.lib.ParamsMaskCalculation.ParamsMaskCalculation,
        opencsp.app.sofast.lib.ParamsOpticGeometry.ParamsOpticGeometry,
        opencsp.app.sofast.lib.ParamsSofastFixed.ParamsSofastFixed,
        opencsp.app.sofast.lib.ParamsSofastFringe.ParamsSofastFringe,
        opencsp.app.sofast.lib.PatternSofastFixed.PatternSofastFixed,
        opencsp.app.sofast.lib.ProcessSofastAbstract.ProcessSofastAbstract,
        opencsp.app.sofast.lib.ProcessSofastFixed.ProcessSofastFixed,
        opencsp.app.sofast.lib.ProcessSofastFringe.ProcessSofastFringe,
        opencsp.app.sofast.lib.SofastConfiguration.SofastConfiguration,
        opencsp.app.sofast.lib.SpatialOrientation.SpatialOrientation,
        opencsp.app.sofast.lib.SystemSofastFixed.SystemSofastFixed,
        opencsp.app.sofast.lib.SystemSofastFringe.SystemSofastFringe,
        opencsp.app.sofast.lib.calculation_data_classes.CalculationDataGeometryFacet,
        opencsp.app.sofast.lib.calculation_data_classes.CalculationDataGeometryGeneral,
        opencsp.app.sofast.lib.calculation_data_classes.CalculationError,
        opencsp.app.sofast.lib.calculation_data_classes.CalculationFacetEnsemble,
        opencsp.app.sofast.lib.calculation_data_classes.CalculationImageProcessingFacet,
        opencsp.app.sofast.lib.calculation_data_classes.CalculationImageProcessingGeneral,
        opencsp.app.sofast.lib.image_processing,
        opencsp.app.sofast.lib.load_sofast_hdf_data,
        opencsp.app.sofast.lib.process_optics_geometry,
        opencsp.app.sofast.lib.sofast_common_functions,
        opencsp.app.sofast.lib.spatial_processing,
    ]

    target_class_list = [opencsp.app.target.target_color.lib.ImageColor]

    camera_calibration_class_list = [
        opencsp.app.camera_calibration.lib.calibration_camera,
        opencsp.app.camera_calibration.lib.image_processing,
        ViewAnnotatedImages,
    ]

    scene_reconstruction_class_list = [opencsp.app.scene_reconstruction.lib.SceneReconstruction.SceneReconstruction]

    select_image_points_class_list = [SelectImagePoints]

    sofast_class_list = [
        SofastGUI,
        opencsp.app.sofast.lib.AbstractMeasurementSofast,
        opencsp.app.sofast.lib.BlobIndex,
        opencsp.app.sofast.lib.CalibrateDisplayShape.CalibrateDisplayShape,
        opencsp.app.sofast.lib.CalibrateSofastFixedDots.CalibrateSofastFixedDots,
        opencsp.app.sofast.lib.CalibrateDisplayShape.DataCalculation,
        opencsp.app.sofast.lib.CalibrateDisplayShape.DataInput,
        opencsp.app.sofast.lib.DebugOpticsGeometry.DebugOpticsGeometry,
        opencsp.app.sofast.lib.DefinitionEnsemble.DefinitionEnsemble,
        opencsp.app.sofast.lib.DefinitionFacet.DefinitionFacet,
        opencsp.app.sofast.lib.DisplayShape.DisplayShape,
        opencsp.app.sofast.lib.DistanceOpticScreen.DistanceOpticScreen,
        opencsp.app.sofast.lib.DotLocationsFixedPattern.DotLocationsFixedPattern,
        opencsp.app.sofast.lib.Fringes.Fringes,
        opencsp.app.sofast.lib.ImageCalibrationAbstract.ImageCalibrationAbstract,
        opencsp.app.sofast.lib.ImageCalibrationGlobal.ImageCalibrationGlobal,
        opencsp.app.sofast.lib.ImageCalibrationScaling.ImageCalibrationScaling,
        opencsp.app.sofast.lib.MeasurementSofastFixed.MeasurementSofastFixed,
        opencsp.app.sofast.lib.MeasurementSofastFringe.MeasurementSofastFringe,
        opencsp.app.sofast.lib.ParamsMaskCalculation.ParamsMaskCalculation,
        opencsp.app.sofast.lib.ParamsOpticGeometry.ParamsOpticGeometry,
        opencsp.app.sofast.lib.ParamsSofastFixed.ParamsSofastFixed,
        opencsp.app.sofast.lib.ParamsSofastFringe.ParamsSofastFringe,
        opencsp.app.sofast.lib.PatternSofastFixed.PatternSofastFixed,
        opencsp.app.sofast.lib.ProcessSofastAbstract.ProcessSofastAbstract,
        opencsp.app.sofast.lib.ProcessSofastFixed.ProcessSofastFixed,
        opencsp.app.sofast.lib.ProcessSofastFringe.ProcessSofastFringe,
        opencsp.app.sofast.lib.SofastConfiguration.SofastConfiguration,
        opencsp.app.sofast.lib.SpatialOrientation.SpatialOrientation,
        opencsp.app.sofast.lib.SystemSofastFixed.SystemSofastFixed,
        opencsp.app.sofast.lib.SystemSofastFringe.SystemSofastFringe,
        opencsp.app.sofast.lib.calculation_data_classes.CalculationDataGeometryFacet,
        opencsp.app.sofast.lib.calculation_data_classes.CalculationDataGeometryGeneral,
        opencsp.app.sofast.lib.calculation_data_classes.CalculationError,
        opencsp.app.sofast.lib.calculation_data_classes.CalculationFacetEnsemble,
        opencsp.app.sofast.lib.calculation_data_classes.CalculationImageProcessingFacet,
        opencsp.app.sofast.lib.calculation_data_classes.CalculationImageProcessingGeneral,
        opencsp.app.sofast.lib.image_processing,
        opencsp.app.sofast.lib.load_sofast_hdf_data,
        opencsp.app.sofast.lib.process_optics_geometry,
        opencsp.app.sofast.lib.sofast_common_functions,
        opencsp.app.sofast.lib.spatial_processing,
    ]

    target_class_list = [opencsp.app.target.target_color.lib.ImageColor]

    # TODO: example_camera_calibration_list
    # TODO: example_csp_list
    # TODO: example_scene_reconstruction_list
    # TODO: example_sofast_fixed_list
    # TODO: example_solarfield_list
    # TODO: example_camera_io_list
    # TODO: example_mirror_list
    # TODO: example_raytrace_list
    # TODO: example_sofast_calibration_list
    # TODO: example_sofast_fringe_list
    # TODO: example_targetcolor_list
<<<<<<< HEAD
    example_list = [example.sofast_fringe.example_make_rectangular_screen_definition]
=======
    example_list = [example.sofast_fringe.sofast_temperature_analysis]
>>>>>>> 6506482e

    app_class_list = (
        camera_calibration_class_list
        + scene_reconstruction_class_list
        + select_image_points_class_list
        + sofast_class_list
        + target_class_list
    )

    cv_class_list = [
        opencsp.common.lib.cv.CacheableImage,
        opencsp.common.lib.cv.OpticalFlow,
        opencsp.common.lib.cv.SpotAnalysis,
        opencsp.common.lib.cv.image_filters,
        opencsp.common.lib.cv.image_reshapers,
        opencsp.common.lib.cv.annotations.AbstractAnnotations,
        opencsp.common.lib.cv.annotations.HotspotAnnotation,
        opencsp.common.lib.cv.annotations.PointAnnotations,
        opencsp.common.lib.cv.fiducials.AbstractFiducials,
        opencsp.common.lib.cv.fiducials.BcsFiducial,
        opencsp.common.lib.cv.fiducials.PointFiducials,
        opencsp.common.lib.cv.spot_analysis.ImagesStream,
        opencsp.common.lib.cv.spot_analysis.SpotAnalysisImagesStream,
        opencsp.common.lib.cv.spot_analysis.SpotAnalysisOperable,
        opencsp.common.lib.cv.spot_analysis.image_processor.AbstractAggregateImageProcessor,
        opencsp.common.lib.cv.spot_analysis.image_processor.AbstractSpotAnalysisImageProcessor,
        opencsp.common.lib.cv.spot_analysis.image_processor.AbstractVisualizationImageProcessor,
        opencsp.common.lib.cv.spot_analysis.image_processor.AnnotationImageProcessor,
        opencsp.common.lib.cv.spot_analysis.image_processor.AverageByGroupImageProcessor,
        opencsp.common.lib.cv.spot_analysis.image_processor.BcsLocatorImageProcessor,
        opencsp.common.lib.cv.spot_analysis.image_processor.ConvolutionImageProcessor,
        opencsp.common.lib.cv.spot_analysis.image_processor.CroppingImageProcessor,
        opencsp.common.lib.cv.spot_analysis.image_processor.EchoImageProcessor,
        opencsp.common.lib.cv.spot_analysis.image_processor.ExposureDetectionImageProcessor,
        opencsp.common.lib.cv.spot_analysis.image_processor.FalseColorImageProcessor,
        opencsp.common.lib.cv.spot_analysis.image_processor.HotspotImageProcessor,
        opencsp.common.lib.cv.spot_analysis.image_processor.LogScaleImageProcessor,
        opencsp.common.lib.cv.spot_analysis.image_processor.NullImageSubtractionImageProcessor,
        opencsp.common.lib.cv.spot_analysis.image_processor.PopulationStatisticsImageProcessor,
        opencsp.common.lib.cv.spot_analysis.image_processor.SupportingImagesCollectorImageProcessor,
        opencsp.common.lib.cv.spot_analysis.image_processor.View3dImageProcessor,
        opencsp.common.lib.cv.spot_analysis.image_processor.ViewCrossSectionImageProcessor,
    ]
    camera_class_list = [
        opencsp.common.lib.camera.Camera.Camera,
        opencsp.common.lib.camera.ImageAcquisitionAbstract.ImageAcquisitionAbstract,
        opencsp.common.lib.camera.ImageAcquisition_DCAM_color.ImageAcquisition,
        opencsp.common.lib.camera.ImageAcquisition_DCAM_mono.ImageAcquisition,
        opencsp.common.lib.camera.ImageAcquisition_MSMF.ImageAcquisition,
        opencsp.common.lib.camera.LiveView.LiveView,
        opencsp.common.lib.camera.UCamera.Camera,
        opencsp.common.lib.camera.UCamera.RealCamera,
        opencsp.common.lib.camera.image_processing,
    ]
    csp_class_list = [
        opencsp.common.lib.csp.Facet,
        opencsp.common.lib.csp.FacetEnsemble,
        opencsp.common.lib.csp.HeliostatAbstract,
        opencsp.common.lib.csp.HeliostatAzEl,
        opencsp.common.lib.csp.HeliostatConfiguration,
        opencsp.common.lib.csp.LightPath,
        opencsp.common.lib.csp.LightPathEnsemble,
        opencsp.common.lib.csp.LightSource,
        opencsp.common.lib.csp.LightSourcePoint,
        opencsp.common.lib.csp.LightSourceSun,
        opencsp.common.lib.csp.MirrorAbstract,
        opencsp.common.lib.csp.MirrorParametric,
        opencsp.common.lib.csp.MirrorParametricRectangular,
        opencsp.common.lib.csp.MirrorPoint,
        opencsp.common.lib.csp.OpticOrientationAbstract,
        opencsp.common.lib.csp.RayTrace,
        opencsp.common.lib.csp.RayTraceable,
        opencsp.common.lib.csp.Scene,
        opencsp.common.lib.csp.SolarField,
        opencsp.common.lib.csp.StandardPlotOutput,
        opencsp.common.lib.csp.Tower,
        opencsp.common.lib.csp.VisualizeOrthorectifiedSlopeAbstract,
        opencsp.common.lib.csp.sun_position,
        opencsp.common.lib.csp.sun_track,
        opencsp.common.lib.csp.visualize_orthorectified_image,
    ]

    deflectometry_class_list = [
        opencsp.common.lib.deflectometry.CalibrationCameraPosition,
        opencsp.common.lib.deflectometry.ImageProjection,
        opencsp.common.lib.deflectometry.ImageProjectionSetupGUI,
        opencsp.common.lib.deflectometry.ParamsSlopeSolver,
        opencsp.common.lib.deflectometry.ParamsSlopeSolverAbstract,
        opencsp.common.lib.deflectometry.ParamsSlopeSolverParaboloid,
        opencsp.common.lib.deflectometry.ParamsSlopeSolverPlano,
        opencsp.common.lib.deflectometry.SlopeSolver,
        opencsp.common.lib.deflectometry.SlopeSolverData,
        opencsp.common.lib.deflectometry.SlopeSolverDataDebug,
        opencsp.common.lib.deflectometry.Surface2DAbstract,
        opencsp.common.lib.deflectometry.Surface2DParabolic,
        opencsp.common.lib.deflectometry.Surface2DPlano,
        opencsp.common.lib.deflectometry.slope_fitting_2d,
    ]

    file_class_list = [
        opencsp.common.lib.file.AbstractAttributeParser,
        opencsp.common.lib.file.AttributesManager,
        opencsp.common.lib.file.CsvColumns,
        opencsp.common.lib.file.CsvInterface,
        opencsp.common.lib.file.SimpleCsv,
    ]

    geo_class_list = [opencsp.common.lib.geo.lon_lat_nsttf]

    geometry_class_list = [
        opencsp.common.lib.geometry.EdgeXY,
        opencsp.common.lib.geometry.FunctionXYAbstract,
        opencsp.common.lib.geometry.FunctionXYContinuous,
        opencsp.common.lib.geometry.FunctionXYDiscrete,
        opencsp.common.lib.geometry.FunctionXYGrid,
        opencsp.common.lib.geometry.Intersection,
        opencsp.common.lib.geometry.LineXY,
        opencsp.common.lib.geometry.LoopXY,
        opencsp.common.lib.geometry.Pxy,
        opencsp.common.lib.geometry.Pxyz,
        opencsp.common.lib.geometry.RegionXY,
        opencsp.common.lib.geometry.TransformXYZ,
        opencsp.common.lib.geometry.Uxy,
        opencsp.common.lib.geometry.Uxyz,
        opencsp.common.lib.geometry.Vxy,
        opencsp.common.lib.geometry.Vxyz,
        opencsp.common.lib.geometry.angle,
    ]

    opencsp_path_class_list = [
        opencsp.common.lib.opencsp_path.data_path_for_test,
        opencsp.common.lib.opencsp_path.opencsp_root_path,
        opencsp.common.lib.opencsp_path.optical_analysis_data_path,
    ]

    photogrammetry_class_list = [
        opencsp.common.lib.photogrammetry.ImageMarker,
        opencsp.common.lib.photogrammetry.bundle_adjustment,
        opencsp.common.lib.photogrammetry.photogrammetry,
    ]

    process_class_list = [
        opencsp.common.lib.process.MultiprocessNonDaemonic,
        opencsp.common.lib.process.ParallelPartitioner,
        opencsp.common.lib.process.ServerSynchronizer,
        opencsp.common.lib.process.parallel_file_tools,
        opencsp.common.lib.process.parallel_video_tools,
        opencsp.common.lib.process.subprocess_tools,
        opencsp.common.lib.process.lib.CalledProcessError,
        opencsp.common.lib.process.lib.ProcessOutputLine,
        opencsp.common.lib.process.lib.ServerSynchronizerError,
    ]

    render_class_list = [
        opencsp.common.lib.render.Color,
        opencsp.common.lib.render.ImageAttributeParser,
        opencsp.common.lib.render.PlotAnnotation,
        opencsp.common.lib.render.PowerpointSlide,
        opencsp.common.lib.render.VideoHandler,
        opencsp.common.lib.render.View3d,
        opencsp.common.lib.render.axis_3d,
        opencsp.common.lib.render.figure_management,
        opencsp.common.lib.render.general_plot,
        opencsp.common.lib.render.image_plot,
        opencsp.common.lib.render.pandas_plot,
        opencsp.common.lib.render.view_spec,
        opencsp.common.lib.render.lib.AbstractPlotHandler,
        opencsp.common.lib.render.lib.PowerpointImage,
        opencsp.common.lib.render.lib.PowerpointShape,
        opencsp.common.lib.render.lib.PowerpointText,
    ]

    render_control_class_list = [
        opencsp.common.lib.render_control.RenderControlAxis,
        opencsp.common.lib.render_control.RenderControlBcs,
        opencsp.common.lib.render_control.RenderControlDeflectometryInstrument,
        opencsp.common.lib.render_control.RenderControlEnsemble,
        opencsp.common.lib.render_control.RenderControlEvaluateHeliostats3d,
        opencsp.common.lib.render_control.RenderControlFacet,
        opencsp.common.lib.render_control.RenderControlFacetEnsemble,
        opencsp.common.lib.render_control.RenderControlFigure,
        opencsp.common.lib.render_control.RenderControlFigureRecord,
        opencsp.common.lib.render_control.RenderControlFramesNoDuplicates,
        opencsp.common.lib.render_control.RenderControlFunctionXY,
        opencsp.common.lib.render_control.RenderControlHeatmap,
        opencsp.common.lib.render_control.RenderControlHeliostat,
        opencsp.common.lib.render_control.RenderControlHeliostatTracks,
        opencsp.common.lib.render_control.RenderControlHeliostats3d,
        opencsp.common.lib.render_control.RenderControlIntersection,
        opencsp.common.lib.render_control.RenderControlKeyCorners,
        opencsp.common.lib.render_control.RenderControlKeyFramesGivenManual,
        opencsp.common.lib.render_control.RenderControlKeyTracks,
        opencsp.common.lib.render_control.RenderControlLightPath,
        opencsp.common.lib.render_control.RenderControlMirror,
        opencsp.common.lib.render_control.RenderControlPointSeq,
        opencsp.common.lib.render_control.RenderControlPowerpointPresentation,
        opencsp.common.lib.render_control.RenderControlPowerpointSlide,
        opencsp.common.lib.render_control.RenderControlRayTrace,
        opencsp.common.lib.render_control.RenderControlSolarField,
        opencsp.common.lib.render_control.RenderControlSurface,
        opencsp.common.lib.render_control.RenderControlText,
        opencsp.common.lib.render_control.RenderControlTower,
        opencsp.common.lib.render_control.RenderControlTrajectoryAnalysis,
        opencsp.common.lib.render_control.RenderControlVideo,
        opencsp.common.lib.render_control.RenderControlVideoFrames,
        opencsp.common.lib.render_control.RenderControlVideoTracks,
    ]

    common_target_class_list = [
        opencsp.common.lib.target.TargetAbstract,
        opencsp.common.lib.target.TargetColor,
        opencsp.common.lib.target.target_color_1d_gradient,
        opencsp.common.lib.target.target_color_2d_rgb,
        opencsp.common.lib.target.target_color_convert,
        opencsp.common.lib.target.target_image,
    ]

    tool_class_list = [
        opencsp.common.lib.tool.dict_tools,
        opencsp.common.lib.tool.exception_tools,
        opencsp.common.lib.tool.file_tools,
        opencsp.common.lib.tool.hdf5_tools,
        opencsp.common.lib.tool.image_tools,
        opencsp.common.lib.tool.list_tools,
        opencsp.common.lib.tool.log_tools,
        opencsp.common.lib.tool.math_tools,
        opencsp.common.lib.tool.string_tools,
        opencsp.common.lib.tool.system_tools,
        opencsp.common.lib.tool.time_date_tools,
        opencsp.common.lib.tool.tk_tools,
        opencsp.common.lib.tool.typing_tools,
        opencsp.common.lib.tool.unit_conversion,
    ]

    uas_class_list = [opencsp.common.lib.uas.Scan, opencsp.common.lib.uas.ScanPass, opencsp.common.lib.uas.WayPoint]

    common_class_list = (
        cv_class_list
        + camera_class_list
        + csp_class_list
        + cv_class_list
        + deflectometry_class_list
        + file_class_list
        + geo_class_list
        + geometry_class_list
        + opencsp_path_class_list
        + photogrammetry_class_list
        + process_class_list
        + render_class_list
        + render_control_class_list
        + common_target_class_list
        + tool_class_list
        + uas_class_list
    )

    class_list = app_class_list + common_class_list

    def test_docstrings_exist_for_methods(self):
        n_docstrings = 0
        for class_module in self.class_list:
            print(class_module)
            method_list = []
            if inspect.isclass(class_module):
                method_list = [
                    func
                    for func in class_module.__dict__
                    if callable(getattr(class_module, func))
                    and not func.startswith("__")
                    and not func.startswith("_")
                    and not hasattr(super(class_module), func)
                ]
            else:
                method_list = [
                    func
                    for func in dir(class_module)
                    if callable(getattr(class_module, func))
                    and not func.startswith("__")
                    and not func.startswith("_")
                    and not func.endswith("_UNVERIFIED")
                    and not func.endswith("_NOTWORKING")
                ]
            undocumented_methods: list[str] = []

            for method in method_list:
                doc_exists = True
                if inspect.getdoc(getattr(class_module, method)) is None:
                    doc_exists = False

                method_name = f"{class_module.__name__}.{method}"
                print(f"doc_exists({method_name}): " f"{doc_exists}")
                if not doc_exists:
                    undocumented_methods.append(method)
                else:
                    n_docstrings += 1

            if len((undocumented_methods)) != 0:
                print(f"Found undocumented methods in {class_module}:")
                for name in undocumented_methods:
                    print(f"\t{name}")
            assert len((undocumented_methods)) == 0

        print(f"n_docstrings: {n_docstrings}")


if __name__ == "__main__":
    unittest.main()<|MERGE_RESOLUTION|>--- conflicted
+++ resolved
@@ -1,15 +1,12 @@
 import inspect
 import unittest
 
-# Assume opencsp is in PYHTONPATH
+# Assume opencsp is in PYTHONPATH
 import opencsp as opencsp
-<<<<<<< HEAD
+
+# Examples
 import example.sofast_fringe.example_make_rectangular_screen_definition
-=======
-
-# Examples
 import example.sofast_fringe.sofast_temperature_analysis
->>>>>>> 6506482e
 
 # TODO: why aren't these imported from import opencsp as opencsp above
 from opencsp.app.camera_calibration import CameraCalibration
@@ -184,11 +181,8 @@
     # TODO: example_sofast_calibration_list
     # TODO: example_sofast_fringe_list
     # TODO: example_targetcolor_list
-<<<<<<< HEAD
-    example_list = [example.sofast_fringe.example_make_rectangular_screen_definition]
-=======
+    # example_list = [example.sofast_fringe.example_make_rectangular_screen_definition]
     example_list = [example.sofast_fringe.sofast_temperature_analysis]
->>>>>>> 6506482e
 
     app_class_list = (
         camera_calibration_class_list
